--- conflicted
+++ resolved
@@ -28,12 +28,9 @@
 PACKAGES = [
     ("Python",            'sys.version'),
     ("Setuptools",        'setuptools.__version__'),
-<<<<<<< HEAD
-    ("Jinja2",            'jinja2.__version__'),
-=======
     ("Pip",               'pip.__version__'),
     ("Wheel",             'wheel.__version__'),
->>>>>>> 5130f68b
+    ("Jinja2",            'jinja2.__version__'),
     ("Genshi",            '__main__._genshi_version()'),
     ("Babel",             'babel.__version__'),
     ("sqlite3",           ('sqlite3.version',
