<<<<<<< HEAD
# -*- coding: utf-8 -*-
#
# Copyright (C) 2013 Edgewall Software
# Copyright (C) 2013 Christian Boos <cboos@edgewall.org>
# All rights reserved.
#
# This software is licensed as described in the file COPYING, which
# you should have received as part of this distribution. The terms
# are also available at http://trac.edgewall.com/license.html.
#
# This software consists of voluntary contributions made by many
# individuals. For the exact contribution history, see the revision
# history and logs, available at http://trac.edgewall.org/.

"""

L10N tool which copies all msgid to the msgstr.

This can be useful to verify the actual changes in the en_UK message
catalogs.

"""

import re


msgid_msgstr_re = re.compile(r'''
    (                                             # \1 "en_US"
                                          \r?\n
                msgid \s ".*"             \r?\n
        (?: (?: msgid_plural \s )? ".*"   \r?\n
        )*
    )
    (                                             # \2 "en_GB"
                msgstr.* \s ".*"          \r?\n
        (?: (?: msgstr.* \s )? ".*"       \r?\n
        )*                                \r?\n
    )
    ''', re.MULTILINE | re.VERBOSE)

def reset_file(path):
    with open(path, 'rb+') as f:
        eol = '\r\n'
        content = f.read()
        if eol not in content:
            eol = '\n'
        def reset_msgstr(m):
            msgid, msgstr = m.groups()
            if '\nmsgid_plural' in msgid:
                msgstr = (msgid
                          .replace(eol + 'msgid_plural', eol + 'msgstr[1]')
                          .replace(eol + 'msgid', 'msgstr[0]'))
            else:
                msgstr = msgid.replace(eol + 'msgid', 'msgstr')
            return msgid + msgstr + eol
        sanitized, nsub = msgid_msgstr_re.subn(reset_msgstr, content)
        if nsub:
            print("reset %d messages to en_US in %s" % (nsub, path))
            f.seek(0)
            f.write(sanitized)
            f.truncate()
        else:
            print("no messages found in %s" % (path,))


if __name__ == '__main__':
    import sys
    for path in sys.argv[1:]:
        reset_file(path)
=======
# Copyright (C) 2013 Edgewall Software
# This file is distributed under the same license as the Trac project.

"""

L10N tool which copies all msgid to the msgstr.

This can be useful to verify the actual changes in the en_UK message
catalogs.

"""

import re


msgid_msgstr_re = re.compile(r'''
    (                                             # \1 "en_US"
                                          \r?\n
                msgid \s ".*"             \r?\n
        (?: (?: msgid_plural \s )? ".*"   \r?\n
        )*
    )
    (                                             # \2 "en_GB"
                msgstr.* \s ".*"          \r?\n
        (?: (?: msgstr.* \s )? ".*"       \r?\n
        )*                                \r?\n
    )
    ''', re.MULTILINE | re.VERBOSE)

def reset_file(path):
    with file(path, 'rb+') as f:
        eol = '\r\n'
        content = f.read()
        if eol not in content:
            eol = '\n'
        def reset_msgstr(m):
            msgid, msgstr = m.groups()
            if '\nmsgid_plural' in msgid:
                msgstr = (msgid
                          .replace(eol + 'msgid_plural', eol + 'msgstr[1]')
                          .replace(eol + 'msgid', 'msgstr[0]'))
            else:
                msgstr = msgid.replace(eol + 'msgid', 'msgstr')
            return msgid + msgstr + eol
        sanitized, nsub = msgid_msgstr_re.subn(reset_msgstr, content)
        if nsub:
            print("reset %d messages to en_US in %s" % (nsub, path))
            f.seek(0)
            f.write(sanitized)
            f.truncate()
        else:
            print("no messages found in %s" % (path,))


if __name__ == '__main__':
    import sys
    for path in sys.argv[1:]:
        reset_file(path)
>>>>>>> ffb3714e
<|MERGE_RESOLUTION|>--- conflicted
+++ resolved
@@ -1,4 +1,3 @@
-<<<<<<< HEAD
 # -*- coding: utf-8 -*-
 #
 # Copyright (C) 2013 Edgewall Software
@@ -67,64 +66,4 @@
 if __name__ == '__main__':
     import sys
     for path in sys.argv[1:]:
-        reset_file(path)
-=======
-# Copyright (C) 2013 Edgewall Software
-# This file is distributed under the same license as the Trac project.
-
-"""
-
-L10N tool which copies all msgid to the msgstr.
-
-This can be useful to verify the actual changes in the en_UK message
-catalogs.
-
-"""
-
-import re
-
-
-msgid_msgstr_re = re.compile(r'''
-    (                                             # \1 "en_US"
-                                          \r?\n
-                msgid \s ".*"             \r?\n
-        (?: (?: msgid_plural \s )? ".*"   \r?\n
-        )*
-    )
-    (                                             # \2 "en_GB"
-                msgstr.* \s ".*"          \r?\n
-        (?: (?: msgstr.* \s )? ".*"       \r?\n
-        )*                                \r?\n
-    )
-    ''', re.MULTILINE | re.VERBOSE)
-
-def reset_file(path):
-    with file(path, 'rb+') as f:
-        eol = '\r\n'
-        content = f.read()
-        if eol not in content:
-            eol = '\n'
-        def reset_msgstr(m):
-            msgid, msgstr = m.groups()
-            if '\nmsgid_plural' in msgid:
-                msgstr = (msgid
-                          .replace(eol + 'msgid_plural', eol + 'msgstr[1]')
-                          .replace(eol + 'msgid', 'msgstr[0]'))
-            else:
-                msgstr = msgid.replace(eol + 'msgid', 'msgstr')
-            return msgid + msgstr + eol
-        sanitized, nsub = msgid_msgstr_re.subn(reset_msgstr, content)
-        if nsub:
-            print("reset %d messages to en_US in %s" % (nsub, path))
-            f.seek(0)
-            f.write(sanitized)
-            f.truncate()
-        else:
-            print("no messages found in %s" % (path,))
-
-
-if __name__ == '__main__':
-    import sys
-    for path in sys.argv[1:]:
-        reset_file(path)
->>>>>>> ffb3714e
+        reset_file(path)