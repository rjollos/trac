--- conflicted
+++ resolved
@@ -53,12 +53,8 @@
 # External Python dependencies
 
 $pipCommonPackages = @(
-<<<<<<< HEAD
     'jinja2',
-    'genshi',
-=======
     'genshi>=0.7',
->>>>>>> d8a6a10f
     'babel',
     'twill==0.9.1',
     'docutils',
