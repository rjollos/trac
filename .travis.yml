language: python
sudo: false
addons:
  apt:
    packages:
      - python-subversion
cache:
  directories:
    - "$HOME/.cache/pip"
    - "$HOME/.pyenv"
matrix:
  include:
    - os: linux
<<<<<<< HEAD
=======
      python: "2.6"
      env: tracdb=
    - os: linux
      python: "2.6"
      env: tracdb=sqlite
    - os: linux
      python: "2.6"
      env: tracdb=postgres
    - os: linux
      python: "2.6"
      env: tracdb=mysql
    - os: linux
>>>>>>> e5d1557a
      python: "2.7_with_system_site_packages"
      env: tracdb=
    - os: linux
      python: "2.7_with_system_site_packages"
      env: tracdb=sqlite
    - os: linux
      python: "2.7_with_system_site_packages"
      env: tracdb=postgres
    - os: linux
      python: "2.7_with_system_site_packages"
      env: tracdb=mysql
    - os: osx
      language: generic
      env: pyver=2.7.12 tracdb=
    - os: osx
      language: generic
      env: pyver=2.7.12 tracdb=sqlite
    - os: osx
      language: generic
      env: pyver=2.7.12 tracdb=postgres
before_install:
  - |
    set -e
    case "$tracdb" in
      postgres)
        if [ "$TRAVIS_OS_NAME" = osx ]; then
          pg_ctl -w start --pgdata /usr/local/var/postgres --log /usr/local/var/postgres/postgresql.log
          createuser -s postgres
        fi
        tracdb_version="PostgreSQL: $(psql -U postgres -t -c 'SELECT version()')"
        echo "$tracdb_version"
        psql -U postgres -e -c "CREATE USER tracuser NOSUPERUSER NOCREATEDB CREATEROLE PASSWORD 'password';"
        psql -U postgres -e -c "CREATE DATABASE trac OWNER tracuser;"
        ;;
      mysql)
        tracdb_version="MySQL: $(mysql -u root -sN -e 'SELECT version()')"
        echo "$tracdb_version"
        mysql -u root -v -e "CREATE DATABASE trac DEFAULT CHARACTER SET utf8mb4 COLLATE utf8mb4_bin;"
        mysql -u root -v -e "CREATE USER tracuser@localhost IDENTIFIED BY 'password';"
        mysql -u root -v -e "GRANT ALL ON trac.* TO tracuser@localhost; FLUSH PRIVILEGES;"
        ;;
      *)
        tracdb_version=
        ;;
    esac
  - |
    set -e
    if [ "$TRAVIS_OS_NAME" = osx ]; then
      PYENV_ROOT=$HOME/.pyenv
      PATH=$PYENV_ROOT/shims:$PATH:$PYENV_ROOT/bin
      export PYENV_ROOT PATH
      brew update >/dev/null
      brew outdated pyenv || brew upgrade --quiet pyenv
      pyenv install -ks $pyver
      pyenv global $pyver
      mkdir $HOME/venv-bin
      pip install -t $HOME/venv-bin virtualenv
      PYTHONPATH=$HOME/venv-bin python -m virtualenv $HOME/venv
      source $HOME/venv/bin/activate
      python --version
      pip --version
    fi
install:
  - pip install --upgrade pip
  - pip install Genshi==0.7 'Babel!=2.3.0,!=2.3.1' Pygments docutils lxml==3.6.1 pytz twill==0.9.1
  - if [ "$tracdb" = postgres ]; then pip install psycopg2; fi
  - if [ "$tracdb" = mysql ]; then pip install MySQL-python; fi
  - pip freeze
  - |
    set -e
    case "$tracdb" in
      sqlite)   tracdb_uri='sqlite:test.db' ;;
      postgres) tracdb_uri='postgres://tracuser:password@localhost/trac?schema=tractest' ;;
      mysql)    tracdb_uri='mysql://tracuser:password@localhost/trac' ;;
      *)        tracdb_uri= ;;
    esac
    echo ".uri = $tracdb_uri" >Makefile.cfg
script:
  - if [ -n "$tracdb_version" ]; then echo "$tracdb_version"; fi
  - make Trac.egg-info compile unit-test functional-test
notifications:
  email:
    recipients:
      - trac-builds@googlegroups.com<|MERGE_RESOLUTION|>--- conflicted
+++ resolved
@@ -11,21 +11,6 @@
 matrix:
   include:
     - os: linux
-<<<<<<< HEAD
-=======
-      python: "2.6"
-      env: tracdb=
-    - os: linux
-      python: "2.6"
-      env: tracdb=sqlite
-    - os: linux
-      python: "2.6"
-      env: tracdb=postgres
-    - os: linux
-      python: "2.6"
-      env: tracdb=mysql
-    - os: linux
->>>>>>> e5d1557a
       python: "2.7_with_system_site_packages"
       env: tracdb=
     - os: linux
