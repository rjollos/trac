language: python
sudo: false
addons:
  apt:
    packages:
      - python-subversion
cache:
  directories:
    - "$HOME/.cache/pip"
    - "$HOME/venv-lib"
matrix:
  include:
    - os: linux
<<<<<<< HEAD
      python: "2.7_with_system_site_packages"
=======
      python: "2.6"
      env: tracdb=
    - os: linux
      python: "2.6"
      env: tracdb=sqlite
    - os: linux
      python: "2.6"
      env: tracdb=postgres
    - os: linux
      python: "2.6"
      env: tracdb=mysql
    - os: linux
      python: "2.7"
>>>>>>> a6899cfb
      env: tracdb= build=minimum
    - os: linux
      python: "2.7"
      env: tracdb=
    - os: linux
      python: "2.7"
      env: tracdb=sqlite
    - os: linux
      python: "2.7"
      env: tracdb=postgres
    - os: linux
      python: "2.7"
      env: tracdb=mysql
    - os: osx
      language: generic
      env: pyver=2.7 tracdb= build=minimum
    - os: osx
      language: generic
      env: pyver=2.7 tracdb=
    - os: osx
      language: generic
      env: pyver=2.7 tracdb=sqlite
    - os: osx
      language: generic
      env: pyver=2.7 tracdb=postgres
before_install:
  - rvm get head
  - |
    set -e
    case "$tracdb" in
      postgres)
        if [ "$TRAVIS_OS_NAME" = osx ]; then
          rm -rf /usr/local/var/postgres
          pg_ctl initdb --pgdata /usr/local/var/postgres
          pg_ctl -w start --pgdata /usr/local/var/postgres --log /usr/local/var/postgres/postgresql.log || {
            rc=$?
            cat /usr/local/var/postgres/postgresql.log
            exit $rc
          }
          createuser -s postgres
        fi
        tracdb_version="PostgreSQL: $(psql -U postgres -t -c 'SELECT version()')"
        echo "$tracdb_version"
        psql -U postgres -e -c "CREATE USER tracuser NOSUPERUSER NOCREATEDB CREATEROLE PASSWORD 'password';"
        psql -U postgres -e -c "CREATE DATABASE trac OWNER tracuser;"
        ;;
      mysql)
        tracdb_version="MySQL: $(mysql -u root -sN -e 'SELECT version()')"
        echo "$tracdb_version"
        mysql -u root -v -e "CREATE DATABASE trac DEFAULT CHARACTER SET utf8mb4 COLLATE utf8mb4_bin;"
        mysql -u root -v -e "CREATE USER tracuser@localhost IDENTIFIED BY 'password';"
        mysql -u root -v -e "GRANT ALL ON trac.* TO tracuser@localhost; FLUSH PRIVILEGES;"
        ;;
      *)
        tracdb_version=
        ;;
    esac
  - |
    set -e
    if [ "$TRAVIS_OS_NAME" = osx ]; then
      test -d $HOME/venv-lib || mkdir $HOME/venv-lib
      PYTHONPATH=$HOME/venv-lib /usr/bin/easy_install-$pyver -ZU -d $HOME/venv-lib virtualenv
      PYTHONPATH=$HOME/venv-lib /usr/bin/python$pyver -m virtualenv $HOME/venv-$pyver
      source $HOME/venv-$pyver/bin/activate
      python --version
      pip --version
    fi
install:
  - |
    print_version='import sys; print("%d.%d" % sys.version_info[:2])'
    if [ "$TRAVIS_OS_NAME" = linux -a "$build" != minimum -a \
         "$(/usr/bin/python -c "$print_version")" = "$(python -c "$print_version")" ]
    then
      print_sitelib='from distutils.sysconfig import get_python_lib; print(get_python_lib())'
      sitelib_global="$(/usr/bin/python -c "$print_sitelib")"
      sitelib_venv="$(python -c "$print_sitelib")"
      ln -s "$sitelib_global/svn" "$sitelib_venv/svn"
      ln -s "$sitelib_global/libsvn" "$sitelib_venv/libsvn"
      python -c 'from svn import core'
    fi
  - test -d "$HOME/.pip" || mkdir "$HOME/.pip"
  - ( echo "[global]"; echo "cache-dir = $HOME/.cache/pip" ) >"$HOME/.pip/pip.conf"
  - |
    pip install --upgrade pip
    requires='Jinja2 lxml twill==0.9.1'
    if [ "$build" != minimum ]; then requires="$requires Genshi==0.7 Babel!=2.3.0,!=2.3.1 Pygments docutils textile pytz"; fi
    if [ "$tracdb" = postgres ]; then requires="$requires psycopg2"; fi
    if [ "$tracdb" = mysql ]; then requires="$requires PyMySQL"; fi
    pip install $requires
  - pip freeze
  - |
    set -e
    case "$tracdb" in
      sqlite)   tracdb_uri='sqlite:test.db' ;;
      postgres) tracdb_uri='postgres://tracuser:password@localhost/trac?schema=tractest' ;;
      mysql)    tracdb_uri='mysql://tracuser:password@localhost/trac?charset=utf8mb4' ;;
      *)        tracdb_uri= ;;
    esac
    echo ".uri = $tracdb_uri" >Makefile.cfg
script:
  - echo "$tracdb_version"
  - |
    targets=Trac.egg-info
    if [ "$build" != minimum ]; then targets="$targets compile"; fi
    targets="$targets unit-test functional-test"
    make $targets
notifications:
  email:
    recipients:
      - trac-builds@googlegroups.com<|MERGE_RESOLUTION|>--- conflicted
+++ resolved
@@ -11,23 +11,7 @@
 matrix:
   include:
     - os: linux
-<<<<<<< HEAD
-      python: "2.7_with_system_site_packages"
-=======
-      python: "2.6"
-      env: tracdb=
-    - os: linux
-      python: "2.6"
-      env: tracdb=sqlite
-    - os: linux
-      python: "2.6"
-      env: tracdb=postgres
-    - os: linux
-      python: "2.6"
-      env: tracdb=mysql
-    - os: linux
       python: "2.7"
->>>>>>> a6899cfb
       env: tracdb= build=minimum
     - os: linux
       python: "2.7"
