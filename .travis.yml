language: python
sudo: false
<<<<<<< HEAD
python:
  - "2.7_with_system_site_packages"
env:
  - "TRAC_TEST_DB_URI="
  - "TRAC_TEST_DB_URI=sqlite:test.db"
  - "TRAC_TEST_DB_URI=postgres://tracuser:password@localhost/trac?schema=tractest"
  - "TRAC_TEST_DB_URI=mysql://tracuser:password@localhost/trac"
before_install:
  - psql -U postgres -c "CREATE USER tracuser NOSUPERUSER NOCREATEDB CREATEROLE PASSWORD 'password';"
  - psql -U postgres -c "CREATE DATABASE trac OWNER tracuser;"
  - mysql -u root -e "CREATE DATABASE trac DEFAULT CHARACTER SET utf8mb4 COLLATE utf8mb4_bin;"
  - mysql -u root -e "CREATE USER tracuser@localhost IDENTIFIED BY 'password';"
  - mysql -u root -e "GRANT ALL ON trac.* TO tracuser@localhost; FLUSH PRIVILEGES;"
install:
  - pip install -q Genshi==0.7 'Babel!=2.3.0,!=2.3.1' Pygments docutils lxml pytz twill==0.9.1 psycopg2 MySQL-python
  - echo ".uri = $TRAC_TEST_DB_URI" >Makefile.cfg
=======
>>>>>>> 82ee25d1
addons:
  apt:
    packages:
      - python-subversion
matrix:
  include:
    - os: linux
      python: "2.6"
      env: tracdb=
      cache: {pip: true}
    - os: linux
      python: "2.6"
      env: tracdb=sqlite
      cache: {pip: true}
    - os: linux
      python: "2.6"
      env: tracdb=postgres
      cache: {pip: true}
    - os: linux
      python: "2.6"
      env: tracdb=mysql
      cache: {pip: true}
    - os: linux
      python: "2.7_with_system_site_packages"
      env: tracdb=
      cache: {pip: true}
    - os: linux
      python: "2.7_with_system_site_packages"
      env: tracdb=sqlite
      cache: {pip: true}
    - os: linux
      python: "2.7_with_system_site_packages"
      env: tracdb=postgres
      cache: {pip: true}
    - os: linux
      python: "2.7_with_system_site_packages"
      env: tracdb=mysql
      cache: {pip: true}
    - os: osx
      language: generic
      env: pyver=2.6.6 tracdb=
    - os: osx
      language: generic
      env: pyver=2.6.6 tracdb=sqlite
    - os: osx
      language: generic
      env: pyver=2.6.6 tracdb=postgres
    - os: osx
      language: generic
      env: pyver=2.7.12 tracdb=
    - os: osx
      language: generic
      env: pyver=2.7.12 tracdb=sqlite
    - os: osx
      language: generic
      env: pyver=2.7.12 tracdb=postgres
before_install:
  - |
    set -e
    case "$tracdb" in
      postgres)
        if [ "$TRAVIS_OS_NAME" = osx ]; then
          pg_ctl -w start --pgdata /usr/local/var/postgres --log /usr/local/var/postgres/postgresql.log
          createuser -s postgres
        fi
        tracdb_version="PostgreSQL: $(psql -U postgres -t -c 'SELECT version()')"
        echo "$tracdb_version"
        psql -U postgres -e -c "CREATE USER tracuser NOSUPERUSER NOCREATEDB CREATEROLE PASSWORD 'password';"
        psql -U postgres -e -c "CREATE DATABASE trac OWNER tracuser;"
        ;;
      mysql)
        tracdb_version="MySQL: $(mysql -u root -sN -e 'SELECT version()')"
        echo "$tracdb_version"
        mysql -u root -v -e "CREATE DATABASE trac DEFAULT CHARACTER SET utf8mb4 COLLATE utf8mb4_bin;"
        mysql -u root -v -e "CREATE USER tracuser@localhost IDENTIFIED BY 'password';"
        mysql -u root -v -e "GRANT ALL ON trac.* TO tracuser@localhost; FLUSH PRIVILEGES;"
        ;;
      *)
        tracdb_version=
        ;;
    esac
  - |
    set -e
    if [ "$TRAVIS_OS_NAME" = osx ]; then
      PYENV_ROOT=$HOME/.pyenv
      PATH=$PYENV_ROOT/shims:$PATH:$PYENV_ROOT/bin
      export PYENV_ROOT PATH
      brew update >/dev/null
      brew outdated pyenv || brew upgrade --quiet pyenv
      pyenv install -ks $pyver
      pyenv global $pyver
    fi
install:
  - pip install --upgrade pip
  - pip install Genshi==0.7 'Babel!=2.3.0,!=2.3.1' Pygments docutils lxml pytz twill==0.9.1
  - if [ "$tracdb" = postgres ]; then pip install psycopg2; fi
  - if [ "$tracdb" = mysql ]; then pip install MySQL-python; fi
  - pip freeze
  - |
    set -e
    case "$tracdb" in
      sqlite)   tracdb_uri='sqlite:test.db' ;;
      postgres) tracdb_uri='postgres://tracuser:password@localhost/trac?schema=tractest' ;;
      mysql)    tracdb_uri='mysql://tracuser:password@localhost/trac' ;;
      *)        tracdb_uri= ;;
    esac
    echo ".uri = $tracdb_uri" >Makefile.cfg
script:
  - if [ -n "$tracdb_version" ]; then echo "$tracdb_version"; fi
  - make Trac.egg-info compile unit-test functional-test
notifications:
  email:
    recipients:
      - trac-builds@googlegroups.com<|MERGE_RESOLUTION|>--- conflicted
+++ resolved
@@ -1,46 +1,11 @@
 language: python
 sudo: false
-<<<<<<< HEAD
-python:
-  - "2.7_with_system_site_packages"
-env:
-  - "TRAC_TEST_DB_URI="
-  - "TRAC_TEST_DB_URI=sqlite:test.db"
-  - "TRAC_TEST_DB_URI=postgres://tracuser:password@localhost/trac?schema=tractest"
-  - "TRAC_TEST_DB_URI=mysql://tracuser:password@localhost/trac"
-before_install:
-  - psql -U postgres -c "CREATE USER tracuser NOSUPERUSER NOCREATEDB CREATEROLE PASSWORD 'password';"
-  - psql -U postgres -c "CREATE DATABASE trac OWNER tracuser;"
-  - mysql -u root -e "CREATE DATABASE trac DEFAULT CHARACTER SET utf8mb4 COLLATE utf8mb4_bin;"
-  - mysql -u root -e "CREATE USER tracuser@localhost IDENTIFIED BY 'password';"
-  - mysql -u root -e "GRANT ALL ON trac.* TO tracuser@localhost; FLUSH PRIVILEGES;"
-install:
-  - pip install -q Genshi==0.7 'Babel!=2.3.0,!=2.3.1' Pygments docutils lxml pytz twill==0.9.1 psycopg2 MySQL-python
-  - echo ".uri = $TRAC_TEST_DB_URI" >Makefile.cfg
-=======
->>>>>>> 82ee25d1
 addons:
   apt:
     packages:
       - python-subversion
 matrix:
   include:
-    - os: linux
-      python: "2.6"
-      env: tracdb=
-      cache: {pip: true}
-    - os: linux
-      python: "2.6"
-      env: tracdb=sqlite
-      cache: {pip: true}
-    - os: linux
-      python: "2.6"
-      env: tracdb=postgres
-      cache: {pip: true}
-    - os: linux
-      python: "2.6"
-      env: tracdb=mysql
-      cache: {pip: true}
     - os: linux
       python: "2.7_with_system_site_packages"
       env: tracdb=
@@ -57,15 +22,6 @@
       python: "2.7_with_system_site_packages"
       env: tracdb=mysql
       cache: {pip: true}
-    - os: osx
-      language: generic
-      env: pyver=2.6.6 tracdb=
-    - os: osx
-      language: generic
-      env: pyver=2.6.6 tracdb=sqlite
-    - os: osx
-      language: generic
-      env: pyver=2.6.6 tracdb=postgres
     - os: osx
       language: generic
       env: pyver=2.7.12 tracdb=
