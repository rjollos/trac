# -*- coding: utf-8 -*-
#
# Copyright (C) 2008-2020 Edgewall Software
# All rights reserved.
#
# This software is licensed as described in the file COPYING, which
# you should have received as part of this distribution. The terms
# are also available at https://trac.edgewall.org/wiki/TracLicense.
#
# This software consists of voluntary contributions made by many
# individuals. For the exact contribution history, see the revision
# history and logs, available at https://trac.edgewall.org/.

import os.path
import pkg_resources
import sys

from trac.admin import *
from trac.api import IEnvironmentSetupParticipant
from trac.core import *
from trac.wiki import model
from trac.wiki.api import WikiSystem, validate_page_name
from trac.util import read_file
from trac.util.datefmt import datetime_now, format_datetime, from_utimestamp, \
                              to_utimestamp, utc
from trac.util.text import path_to_unicode, print_table, printout, \
                           to_unicode, unicode_quote, unicode_unquote
from trac.util.translation import _


class WikiAdmin(Component):
    """trac-admin command provider for wiki administration."""

    implements(IAdminCommandProvider, IEnvironmentSetupParticipant)

    # IAdminCommandProvider methods

    def get_admin_commands(self):
        yield ('wiki list', '',
               'List wiki pages',
               None, self._do_list)
        yield ('wiki rename', '<page> <new_name>',
               'Rename wiki page',
               self._complete_page, self._do_rename)
        yield ('wiki remove', '<page>',
               'Remove wiki page',
               self._complete_page, self._do_remove)
        yield ('wiki export', '<page> [file]',
               'Export wiki page to file or stdout',
               self._complete_import_export, self._do_export)
        yield ('wiki import', '<page> [file]',
               'Import wiki page from file or stdin',
               self._complete_import_export, self._do_import)
        yield ('wiki dump', '<directory> [page] [...]',
               """Export wiki pages to files named by title

               Individual wiki page names can be specified after the directory.
               A name ending with a * means that all wiki pages starting with
               that prefix should be dumped. If no name is specified, all wiki
               pages are dumped.""",
               self._complete_dump, self._do_dump)
        yield ('wiki load', '<path> [...]',
               """Import wiki pages from files

               If a given path is a file, it is imported as a page with the
               name of the file. If a path is a directory, all files in that
               directory are imported.""",
               self._complete_load_replace, self._do_load)
        yield ('wiki replace', '<path> [...]',
               """Replace content of wiki pages from files (DANGEROUS!)

               This command replaces the content of the last version of one
               or more wiki pages with new content. The previous content is
               lost, and no new entry is created in the page history. The
               metadata of the page (time, author) is not changed either.

               If a given path is a file, it is imported as a page with the
               name of the file. If a path is a directory, all files in that
               directory are imported.

               WARNING: This operation results in the loss of the previous
               content and cannot be undone. It may be advisable to backup
               the current content using "wiki dump" beforehand.""",
               self._complete_load_replace, self._do_replace)
        yield ('wiki upgrade', '',
               'Upgrade default wiki pages to current version',
               None, self._do_upgrade)

    def get_wiki_list(self):
        return list(WikiSystem(self.env).get_pages())

    def export_page(self, page, filename):

        for text, in self.env.db_query("""
                SELECT text FROM wiki WHERE name=%s
                ORDER BY version DESC LIMIT 1
                """, (page,)):
            if not filename:
                printout(text)
            else:
                if os.path.isfile(filename):
                    raise AdminCommandError(_("File '%(name)s' exists",
                                              name=path_to_unicode(filename)))
                with open(filename, 'w') as f:
                    f.write(text.encode('utf-8'))
            break
        else:
            raise AdminCommandError(_("Page '%(page)s' not found", page=page))

    def import_page(self, filename, title, create_only=[],
                    replace=False):
        if not validate_page_name(title):
            raise AdminCommandError(_("Invalid Wiki page name '%(name)s'",
                                      name=title))
        if filename:
            if not os.path.isfile(filename):
                raise AdminCommandError(_("'%(name)s' is not a file",
                                          name=path_to_unicode(filename)))
            data = read_file(filename)
        else:
            data = sys.stdin.read()
        data = to_unicode(data, 'utf-8')

        with self.env.db_transaction as db:
            # Make sure we don't insert the exact same page twice
            page = model.WikiPage(self.env, title)
            if page.exists and title in create_only:
                printout(_("  %(title)s already exists", title=title))
                return False
            if page.exists and data == page.text:
                printout(_("  %(title)s is already up to date", title=title))
                return False

            if replace and page.exists:
                db("""UPDATE wiki SET text=%s WHERE name=%s AND version=%s
                      """, (data, title, page.version))
            else:
                db("""INSERT INTO wiki (version, readonly, name, time, author,
                                        text)
                      SELECT 1 + COALESCE(max(version), 0),
                             COALESCE(max(readonly), 0),
<<<<<<< HEAD
                             %s, %s, 'trac', %s FROM wiki
                      WHERE name=%s AND version=(SELECT max(version)
                                                 FROM wiki WHERE name=%s)
=======
                             %s, %s, 'trac', '127.0.0.1', %s FROM wiki
                      WHERE name=%s AND version=%s
>>>>>>> a29fa0e0
                      """, (title, to_utimestamp(datetime_now(utc)), data,
                            title, page.version))
            if not page.exists:
                del WikiSystem(self.env).pages
        return True

    def load_pages(self, dir, ignore=[], create_only=[], replace=False):
        with self.env.db_transaction:
            for page in os.listdir(dir):
                if page in ignore:
                    continue
                filename = os.path.join(dir, page)
                page = unicode_unquote(page.encode('utf-8'))
                if os.path.isfile(filename):
                    if self.import_page(filename, page, create_only, replace):
                        self.log.info("%s imported from %s",
                                      page, path_to_unicode(filename))

    def _complete_page(self, args):
        if len(args) == 1:
            return self.get_wiki_list()

    def _complete_import_export(self, args):
        if len(args) == 1:
            return self.get_wiki_list()
        elif len(args) == 2:
            return get_dir_list(args[-1])

    def _complete_dump(self, args):
        if len(args) == 1:
            return get_dir_list(args[-1], dirs_only=True)
        elif len(args) >= 2:
            return self.get_wiki_list()

    def _complete_load_replace(self, args):
        if len(args) >= 1:
            return get_dir_list(args[-1])

    def _do_list(self):
        print_table(
            [(title, int(edits), format_datetime(from_utimestamp(modified),
                                                 console_datetime_format))
             for title, edits, modified in self.env.db_query("""
                    SELECT name, max(version), max(time)
                    FROM wiki GROUP BY name ORDER BY name""")
             ], [_("Title"), _("Edits"), _("Modified")])

    def _do_rename(self, name, new_name):
        if new_name == name:
            return
        if not new_name:
            raise AdminCommandError(_("A new name is mandatory for a rename."))
        if not validate_page_name(new_name):
            raise AdminCommandError(_("The new name is invalid."))
        with self.env.db_transaction:
            if model.WikiPage(self.env, new_name).exists:
                raise AdminCommandError(_("The page %(name)s already exists.",
                                          name=new_name))
            page = model.WikiPage(self.env, name)
            page.rename(new_name)

    def _do_remove(self, name):
        with self.env.db_transaction:
            if name.endswith('*'):
                pages = list(WikiSystem(self.env).get_pages(name.rstrip('*')
                                                            or None))
                for p in pages:
                    page = model.WikiPage(self.env, p)
                    page.delete()
                print_table(((p,) for p in pages), [_('Deleted pages')])
            else:
                page = model.WikiPage(self.env, name)
                page.delete()

    def _do_export(self, page, filename=None):
        self.export_page(page, filename)

    def _do_import(self, page, filename=None):
        self.import_page(filename, page)

    def _do_dump(self, directory, *names):
        if not names:
            names = ['*']
        pages = self.get_wiki_list()
        if not os.path.isdir(directory):
            if not os.path.exists(directory):
                os.mkdir(directory)
            else:
                raise AdminCommandError(_("'%(name)s' is not a directory",
                                          name=path_to_unicode(directory)))
        for p in pages:
            if any(p == name or (name.endswith('*')
                                 and p.startswith(name[:-1]))
                   for name in names):
                dst = os.path.join(directory, unicode_quote(p, ''))
                printout(' %s => %s' % (p, dst))
                self.export_page(p, dst)

    def _load_or_replace(self, paths, replace):
        with self.env.db_transaction:
            for path in paths:
                if os.path.isdir(path):
                    self.load_pages(path, replace=replace)
                else:
                    page = os.path.basename(path)
                    page = unicode_unquote(page.encode('utf-8'))
                    if self.import_page(path, page, replace=replace):
                        printout(_("  %(page)s imported from %(filename)s",
                                   filename=path_to_unicode(path), page=page))

    def _do_load(self, *paths):
        self._load_or_replace(paths, replace=False)

    def _do_replace(self, *paths):
        self._load_or_replace(paths, replace=True)

    def _do_upgrade(self):
        self.load_pages(pkg_resources.resource_filename('trac.wiki',
                                                        'default-pages'),
                        ignore=['WikiStart', 'SandBox'],
                        create_only=['InterMapTxt'])

    # IEnvironmentSetupParticipant methods

    def environment_created(self):
        """Add default wiki pages when environment is created."""
        self.log.info("Installing default wiki pages")
        pages_dir = pkg_resources.resource_filename('trac.wiki',
                                                    'default-pages')
        with self.env.db_transaction as db:
            self.load_pages(pages_dir)
            for page in os.listdir(pages_dir):
                if page not in ('InterMapTxt', 'SandBox', 'WikiStart'):
                    db("UPDATE wiki SET readonly='1' WHERE name=%s", (page,))

    def environment_needs_upgrade(self):
        pass

    def upgrade_environment(self):
        pass<|MERGE_RESOLUTION|>--- conflicted
+++ resolved
@@ -139,14 +139,8 @@
                                         text)
                       SELECT 1 + COALESCE(max(version), 0),
                              COALESCE(max(readonly), 0),
-<<<<<<< HEAD
                              %s, %s, 'trac', %s FROM wiki
-                      WHERE name=%s AND version=(SELECT max(version)
-                                                 FROM wiki WHERE name=%s)
-=======
-                             %s, %s, 'trac', '127.0.0.1', %s FROM wiki
                       WHERE name=%s AND version=%s
->>>>>>> a29fa0e0
                       """, (title, to_utimestamp(datetime_now(utc)), data,
                             title, page.version))
             if not page.exists:
