# -*- coding: utf-8 -*-
#
# Copyright (C) 2005-2009 Edgewall Software
# Copyright (C) 2005-2006 Christian Boos <cboos@neuf.fr>
# All rights reserved.
#
# This software is licensed as described in the file COPYING, which
# you should have received as part of this distribution. The terms
# are also available at http://trac.edgewall.org/wiki/TracLicense.
#
# This software consists of voluntary contributions made by many
# individuals. For the exact contribution history, see the revision
# history and logs, available at http://trac.edgewall.org/log/.
#
# Author: Christian Boos <cboos@neuf.fr>

import re

from genshi.builder import Element, Fragment, tag

from trac.config import ConfigSection
from trac.core import *
from trac.perm import PermissionError
<<<<<<< HEAD
from trac.util.translation import _, N_
from trac.web.api import IRequestHandler
=======
from trac.util.html import find_element
from trac.util.translation import _
from trac.web import IRequestHandler
>>>>>>> cd9a9eca
from trac.wiki.api import IWikiMacroProvider
from trac.wiki.formatter import extract_link


class InterTracDispatcher(Component):
    """InterTrac dispatcher."""

    implements(IRequestHandler, IWikiMacroProvider)

    intertrac_section = ConfigSection('intertrac',
        """This section configures InterTrac prefixes. Options in this section
        whose name contain a "." define aspects of the InterTrac prefix
        corresponding to the option name up to the ".". Options whose name
        don't contain a "." define an alias.
        
        The `.url` is mandatory and is used for locating the other Trac.
        This can be a relative URL in case that Trac environment is located
        on the same server.
        
        The `.title` information is used for providing a useful tooltip when
        moving the cursor over an InterTrac link.
        
        The `.compat` option can be used to activate or disable a
        ''compatibility'' mode:
         * If the targeted Trac is running a version below
           [trac:milestone:0.10 0.10] ([trac:r3526 r3526] to be precise), then
           it doesn't know how to dispatch an InterTrac link, and it's up to
           the local Trac to prepare the correct link. Not all links will work
           that way, but the most common do. This is called the compatibility
           mode, and is `true` by default.
         * If you know that the remote Trac knows how to dispatch InterTrac
           links, you can explicitly disable this compatibility mode and then
           ''any'' TracLinks can become InterTrac links.

        Example configuration:
        {{{
        [intertrac]
        # -- Example of setting up an alias:
        t = trac
        
        # -- Link to an external Trac:
        trac.title = Edgewall's Trac for Trac
        trac.url = http://trac.edgewall.org
        }}}
        """)

    # IRequestHandler methods

    def match_request(self, req):
        match = re.match(r'^/intertrac/(.*)', req.path_info)
        if match:
            if match.group(1):
                req.args['link'] = match.group(1)
            return True

    def process_request(self, req):
        link = req.args.get('link', '')
        parts = link.split(':', 1)
        if len(parts) > 1:
            resolver, target = parts
            if target[:1] + target[-1:] not in ('""', "''"):
                link = '%s:"%s"' % (resolver, target)
<<<<<<< HEAD
        from trac.web.chrome import web_context
        link_frag = extract_link(self.env, web_context(req), link)

        def get_first_href(item):
            """Depth-first search for the first `href` attribute."""
            if isinstance(item, Element):
                href = item.attrib.get('href')
                if href is not None:
                    return href
            if isinstance(item, Fragment):
                for each in item.children:
                    href = get_first_href(each)
                    if href is not None:
                        return href

=======
        link_frag = extract_link(self.env, Context.from_request(req), link)
>>>>>>> cd9a9eca
        if isinstance(link_frag, (Element, Fragment)):
            elt = find_element(link_frag, 'href')
            if elt is None: # most probably no permissions to view
                raise PermissionError(_("Can't view %(link)s:", link=link))
            href = elt.attrib.get('href')
        else:
            href = req.href(link.rstrip(':'))
        req.redirect(href)

    # IWikiMacroProvider methods

    def get_macros(self):
        yield 'InterTrac'

    def get_macro_description(self, name): 
        return 'messages', N_("Provide a list of known InterTrac prefixes.")

    def expand_macro(self, formatter, name, content):
        intertracs = {}
        for key, value in self.intertrac_section.options():
            idx = key.rfind('.')
            if idx > 0: # 0 itself doesn't help much: .xxx = ...
                prefix, attribute = key[:idx], key[idx+1:]
                intertrac = intertracs.setdefault(prefix, {})
                intertrac[attribute] = value
            else:
                intertracs[key] = value # alias
        if 'trac' not in intertracs:
            intertracs['trac'] = {'title': _('The Trac Project'),
                                  'url': 'http://trac.edgewall.org'}

        def generate_prefix(prefix):
            intertrac = intertracs[prefix]
            if isinstance(intertrac, basestring):
                yield tag.tr(tag.td(tag.b(prefix)),
                             tag.td('Alias for ', tag.b(intertrac)))
            else:
                url = intertrac.get('url', '')
                if url:
                    title = intertrac.get('title', url)
                    yield tag.tr(tag.td(tag.a(tag.b(prefix),
                                              href=url + '/timeline')),
                                 tag.td(tag.a(title, href=url)))

        return tag.table(class_="wiki intertrac")(
            tag.tr(tag.th(tag.em('Prefix')), tag.th(tag.em('Trac Site'))),
            [generate_prefix(p) for p in sorted(intertracs.keys())])<|MERGE_RESOLUTION|>--- conflicted
+++ resolved
@@ -21,14 +21,9 @@
 from trac.config import ConfigSection
 from trac.core import *
 from trac.perm import PermissionError
-<<<<<<< HEAD
+from trac.util.html import find_element
 from trac.util.translation import _, N_
 from trac.web.api import IRequestHandler
-=======
-from trac.util.html import find_element
-from trac.util.translation import _
-from trac.web import IRequestHandler
->>>>>>> cd9a9eca
 from trac.wiki.api import IWikiMacroProvider
 from trac.wiki.formatter import extract_link
 
@@ -91,25 +86,8 @@
             resolver, target = parts
             if target[:1] + target[-1:] not in ('""', "''"):
                 link = '%s:"%s"' % (resolver, target)
-<<<<<<< HEAD
         from trac.web.chrome import web_context
         link_frag = extract_link(self.env, web_context(req), link)
-
-        def get_first_href(item):
-            """Depth-first search for the first `href` attribute."""
-            if isinstance(item, Element):
-                href = item.attrib.get('href')
-                if href is not None:
-                    return href
-            if isinstance(item, Fragment):
-                for each in item.children:
-                    href = get_first_href(each)
-                    if href is not None:
-                        return href
-
-=======
-        link_frag = extract_link(self.env, Context.from_request(req), link)
->>>>>>> cd9a9eca
         if isinstance(link_frag, (Element, Fragment)):
             elt = find_element(link_frag, 'href')
             if elt is None: # most probably no permissions to view
