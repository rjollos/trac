--- conflicted
+++ resolved
@@ -747,7 +747,6 @@
 msgid "Command not found"
 msgstr "Opdracht niet gevonden"
 
-<<<<<<< HEAD
 #: trac/admin/console.py:113
 #, fuzzy, python-format
 msgid "Error: %(msg)s"
@@ -755,15 +754,6 @@
 
 #: trac/admin/console.py:132
 #, fuzzy, python-format
-=======
-#: trac/admin/console.py:112
-#, python-format
-msgid "Error: %(msg)s"
-msgstr "Fout: %(msg)s"
-
-#: trac/admin/console.py:131
-#, python-format
->>>>>>> aa1d9603
 msgid ""
 "Welcome to trac-admin %(version)s\n"
 "Interactive Trac administration console.\n"
@@ -774,38 +764,22 @@
 msgstr ""
 "Welkom in trac-admin %(version)s\n"
 "Interactieve Trac-administratieomgeving.\n"
-<<<<<<< HEAD
-"Copyright (c) 2003-2010 Edgewall Software\n"
-=======
 "Copyright (c) 2003-2013 Edgewall Software\n"
->>>>>>> aa1d9603
 "\n"
 "Type:  '?' of 'help' voor hulp bij commando’s.\n"
 "        "
 
-<<<<<<< HEAD
 #: trac/admin/console.py:166
-=======
-#: trac/admin/console.py:165
->>>>>>> aa1d9603
 #, python-format
 msgid "Failed to open environment: %(err)s"
 msgstr "Fout bij openen omgeving: %(err)s"
 
-<<<<<<< HEAD
 #: trac/admin/console.py:249
-=======
-#: trac/admin/console.py:248
->>>>>>> aa1d9603
 #, python-format
 msgid "Completion error: %(err)s"
 msgstr "Voltooiingsfout: %(err)s"
 
-<<<<<<< HEAD
 #: trac/admin/console.py:316
-=======
-#: trac/admin/console.py:307
->>>>>>> aa1d9603
 #, python-format
 msgid ""
 "No documentation found for '%(cmd)s'. Use 'help' to see the list of "
@@ -814,60 +788,36 @@
 "Er is geen documentatie gevonden voor '%(cmd)s'. Gebruik 'help' om de "
 "lijst van commando's te tonen."
 
-<<<<<<< HEAD
 #: trac/admin/console.py:322
-=======
-#: trac/admin/console.py:313
->>>>>>> aa1d9603
 msgid "Did you mean this?"
 msgid_plural "Did you mean one of these?"
 msgstr[0] "Bedoeldt u deze?"
 msgstr[1] "Bedoeldt u een van deze? "
 
-<<<<<<< HEAD
 #: trac/admin/console.py:326
-=======
-#: trac/admin/console.py:317
->>>>>>> aa1d9603
 #, python-format
 msgid "trac-admin - The Trac Administration Console %(version)s"
 msgstr "trac-admin - De Trac-administratieomgeving %(version)s"
 
-<<<<<<< HEAD
 #: trac/admin/console.py:330
-=======
-#: trac/admin/console.py:321
->>>>>>> aa1d9603
 msgid "Usage: trac-admin </path/to/projenv> [command [subcommand] [option ...]]\n"
 msgstr ""
 "Gebruik: trac-admin </pad/naar/projectomgeving> [commando [subcommando] "
 "[optie ...]]\n"
 
-<<<<<<< HEAD
 #: trac/admin/console.py:333
-=======
-#: trac/admin/console.py:324
->>>>>>> aa1d9603
 msgid "Invoking trac-admin without command starts interactive mode.\n"
 msgstr ""
 "Het starten van trac-admin zonder extra opties start de interactieve "
 "omgeving\n"
 
-<<<<<<< HEAD
 #: trac/admin/console.py:373
-=======
-#: trac/admin/console.py:364
->>>>>>> aa1d9603
 #, python-format
 msgid "Creating a new Trac environment at %(envname)s"
 msgstr "Bezig met maken nieuwe Trac-omgeving op %(envname)s"
 
-<<<<<<< HEAD
 #: trac/admin/console.py:375
 #, fuzzy
-=======
-#: trac/admin/console.py:366
->>>>>>> aa1d9603
 msgid ""
 "\n"
 "Trac will first ask a few questions about your environment\n"
@@ -883,21 +833,13 @@
 " Geef de naam van uw project op.\n"
 " Deze zal gebruik worden in paginatitels en beschrijvingen.\n"
 
-<<<<<<< HEAD
 #: trac/admin/console.py:383
-=======
-#: trac/admin/console.py:374
->>>>>>> aa1d9603
 #, python-format
 msgid "Project Name [%(default)s]> "
 msgstr "Projectnaam [%(default)s]"
 
-<<<<<<< HEAD
 #: trac/admin/console.py:385
 #, fuzzy
-=======
-#: trac/admin/console.py:376
->>>>>>> aa1d9603
 msgid ""
 "\n"
 " Please specify the connection string for the database to use.\n"
@@ -913,25 +855,16 @@
 " te gebruiken (kijk hiervoor in de Trac-documentatie voor de\n"
 " juiste instellingen).\n"
 
-<<<<<<< HEAD
 #: trac/admin/console.py:393
-=======
-#: trac/admin/console.py:384
->>>>>>> aa1d9603
 #, python-format
 msgid "Database connection string [%(default)s]> "
 msgstr "Databaseverbinding [%(default)s]> "
 
-<<<<<<< HEAD
 #: trac/admin/console.py:400
-=======
-#: trac/admin/console.py:391
->>>>>>> aa1d9603
 #, python-format
 msgid "Initenv for '%(env)s' failed."
 msgstr "Initenv voor '%(env)s' mislukt."
 
-<<<<<<< HEAD
 #: trac/admin/console.py:403
 msgid "Does an environment already exist?"
 msgstr "Bestaat de omgeving al?"
@@ -942,24 +875,11 @@
 
 #: trac/admin/console.py:413
 #, fuzzy, python-format
-=======
-#: trac/admin/console.py:394
-msgid "Does an environment already exist?"
-msgstr "Bestaat de omgeving al?"
-
-#: trac/admin/console.py:398
-msgid "Directory exists and is not empty."
-msgstr "Map bestaat en is niet leeg."
-
-#: trac/admin/console.py:404
-#, python-format
->>>>>>> aa1d9603
 msgid ""
 "Base directory '%(env)s' does not exist. Please create it manually and "
 "retry."
 msgstr ""
 
-<<<<<<< HEAD
 #: trac/admin/console.py:441
 msgid "Creating and Initializing Project"
 msgstr "Bezig met aanmaken en initialiseren van het project"
@@ -978,25 +898,6 @@
 
 #: trac/admin/console.py:476
 #, fuzzy
-=======
-#: trac/admin/console.py:432
-msgid "Creating and Initializing Project"
-msgstr "Bezig met aanmaken en initialiseren van het project"
-
-#: trac/admin/console.py:449
-msgid "Failed to create environment."
-msgstr "Aanmaken omgeving mislukt."
-
-#: trac/admin/console.py:455
-msgid " Installing default wiki pages"
-msgstr " Bezig met installeren standaard-wikipagina’s"
-
-#: trac/admin/console.py:464
-msgid " Indexing default repository"
-msgstr " Indexeren standaardrepository"
-
-#: trac/admin/console.py:467
->>>>>>> aa1d9603
 msgid ""
 "\n"
 "---------------------------------------------------------------------\n"
@@ -1022,11 +923,7 @@
 "[trac]-categorie van uw trac.ini-bestand nog de repository_type en \n"
 "repository_path-instellingen moeten controleren.\n"
 
-<<<<<<< HEAD
 #: trac/admin/console.py:519
-=======
-#: trac/admin/console.py:510
->>>>>>> aa1d9603
 #, python-format
 msgid ""
 "\n"
@@ -1078,7 +975,6 @@
 "\n"
 "Gefeliciteerd!\n"
 
-<<<<<<< HEAD
 #: trac/admin/console.py:528
 msgid ""
 "Display help for trac-admin commands.\n"
@@ -1093,9 +989,6 @@
 msgstr ""
 
 #: trac/admin/console.py:580
-=======
-#: trac/admin/console.py:569
->>>>>>> aa1d9603
 #, python-format
 msgid "Non-ascii environment path '%(path)s' not supported."
 msgstr ""
@@ -1707,20 +1600,12 @@
 msgid "Released"
 msgstr "Uitgebracht"
 
-<<<<<<< HEAD
 #: trac/db/api.py:308
-=======
-#: trac/db/api.py:193
->>>>>>> aa1d9603
 #, python-format
 msgid "Unsupported database type \"%(scheme)s\""
 msgstr "Databasetype \"%(scheme)s\" wordt niet ondersteund"
 
-<<<<<<< HEAD
 #: trac/db/api.py:347
-=======
-#: trac/db/api.py:229
->>>>>>> aa1d9603
 #, python-format
 msgid ""
 "Unknown scheme \"%(scheme)s\"; database connection string must start with"
@@ -2277,11 +2162,7 @@
 "Copyright © 2003-2013\n"
 "        [1:Edgewall Software]"
 msgstr ""
-<<<<<<< HEAD
-"Copyright © 2003-2010\n"
-=======
 "Copyright © 2003-2013\n"
->>>>>>> aa1d9603
 "        [1:Edgewall Software]"
 
 #: trac/templates/about.html:54
@@ -2382,15 +2263,9 @@
 msgstr "Nog een bestand toevoegen"
 
 #: trac/templates/attachment.html:98 trac/templates/list_of_attachments.html:21
-<<<<<<< HEAD
 #: trac/templates/macros.html:19 trac/util/text.py:621
 #: trac/versioncontrol/templates/browser.html:189
 #: trac/versioncontrol/templates/dir_entries.html:17
-=======
-#: trac/templates/macros.html:19 trac/util/text.py:541
-#: trac/versioncontrol/templates/browser.html:110
-#: trac/versioncontrol/templates/dir_entries.html:16
->>>>>>> aa1d9603
 #, python-format
 msgid "%(size)s bytes"
 msgstr "%(size)s bytes"
@@ -6223,20 +6098,12 @@
 "U kunt %(search)s in de repositorygeschiedenis om te zien of dat pad "
 "bestond maar later was verwijderd"
 
-<<<<<<< HEAD
 #: trac/web/api.py:340
-=======
-#: trac/web/api.py:252
->>>>>>> aa1d9603
 #, python-format
 msgid "Invalid URL encoding (was %(path_info)r)"
 msgstr "Ongeldige URL-codering (was %(path_info)r)"
 
-<<<<<<< HEAD
 #: trac/web/api.py:559
-=======
-#: trac/web/api.py:496
->>>>>>> aa1d9603
 #, python-format
 msgid "File %(path)s not found"
 msgstr "Bestand %(path)s niet gevonden"
@@ -6280,28 +6147,16 @@
 msgid "Error with navigation contributor \"%(name)s\""
 msgstr "Fout in navigatie-contributor \"%(name)s\""
 
-<<<<<<< HEAD
 #: trac/web/chrome.py:1029
 msgid "(unknown template location)"
 msgstr "(onbekende sjabloonlocatie)"
 
 #: trac/web/chrome.py:1030
-=======
-#: trac/web/chrome.py:890
-msgid "(unknown template location)"
-msgstr "(onbekende sjabloonlocatie)"
-
-#: trac/web/chrome.py:891
->>>>>>> aa1d9603
 #, python-format
 msgid "Genshi %(error)s error while rendering template %(location)s"
 msgstr "Genshi %(error)s-fout tijdens het weergeven van sjabloon %(location)s"
 
-<<<<<<< HEAD
 #: trac/web/chrome.py:1078 trac/web/chrome.py:1086
-=======
-#: trac/web/chrome.py:939 trac/web/chrome.py:947
->>>>>>> aa1d9603
 msgid "anonymous"
 msgstr "anoniem"
 
