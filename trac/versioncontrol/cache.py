--- conflicted
+++ resolved
@@ -41,19 +41,10 @@
 
     has_linear_changesets = False
 
-<<<<<<< HEAD
+    scope = property(lambda self: self.repos.scope)
+    
     def __init__(self, env, repos, authz, log):
         self.env = env
-=======
-    scope = property(lambda self: self.repos.scope)
-    
-    def __init__(self, getdb, repos, authz, log):
-        Repository.__init__(self, repos.name, authz, log)
-        if callable(getdb):
-            self.getdb = getdb
-        else:
-            self.getdb = lambda: getdb
->>>>>>> 28d077ce
         self.repos = repos
         self.metadata = CacheProxy(self.__class__.__module__ + '.'
                                    + self.__class__.__name__ + '.metadata:'
@@ -290,15 +281,9 @@
         """Return the revisions affecting `path` between `first` and `last`
         revisions.
         """
-<<<<<<< HEAD
-        rev = self.normalize_rev(rev)
-        node = self.get_node(path, rev)     # Check node existence and perms
-        db = self.env.get_db_cnx()
-=======
         last = self.normalize_rev(last)
         node = self.get_node(path, last)    # Check node existence and perms
-        db = self.getdb()
->>>>>>> 28d077ce
+        db = self.env.get_db_cnx()
         cursor = db.cursor()
         rev_as_int = db.cast('rev', 'int')
         if first is None:
