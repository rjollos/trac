--- conflicted
+++ resolved
@@ -800,15 +800,9 @@
             attachments = self.viewable_attachments(web_context(req, parent))
         total_size = sum(attachment.size for attachment in attachments)
         if total_size > self.max_zip_size:
-<<<<<<< HEAD
             raise TracError(_("Maximum total attachment size: %(num)s",
                               num=pretty_size(self.max_zip_size)), _("Download failed"))
-        
-=======
-            raise TracError(_("Maximum total attachment size: %(num)s bytes",
-                              num=self.max_zip_size), _("Download failed"))
-
->>>>>>> 8f8ffbac
+
         req.send_response(200)
         req.send_header('Content-Type', 'application/zip')
         filename = 'attachments-%s-%s.zip' % \
