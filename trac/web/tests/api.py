# -*- coding: utf-8 -*-
#
# Copyright (C) 2005-2015 Edgewall Software
# All rights reserved.
#
# This software is licensed as described in the file COPYING, which
# you should have received as part of this distribution. The terms
# are also available at http://trac.edgewall.org/wiki/TracLicense.
#
# This software consists of voluntary contributions made by many
# individuals. For the exact contribution history, see the revision
# history and logs, available at http://trac.edgewall.org/log/.

import io
import os.path
import shutil
import sys
import unittest

from genshi.builder import tag

from trac import perm
from trac.core import TracError
from trac.test import EnvironmentStub, Mock, MockPerm, mkdtemp
from trac.util import as_int, create_file
from trac.util.datefmt import utc
from trac.util.text import shorten_line
from trac.web.api import HTTPBadRequest, HTTPInternalServerError, Request, \
                         RequestDone, parse_arg_list
from tracopt.perm.authz_policy import AuthzPolicy


class RequestHandlerPermissionsTestCaseBase(unittest.TestCase):

    authz_policy = None

    def setUp(self, module_class):
        self.path = mkdtemp()
        if self.authz_policy is not None:
            self.authz_file = os.path.join(self.path, 'authz_policy.conf')
            create_file(self.authz_file, self.authz_policy)
            self.env = EnvironmentStub(enable=['trac.*', AuthzPolicy],
                                       path=self.path)
            self.env.config.set('authz_policy', 'authz_file', self.authz_file)
            self.env.config.set('trac', 'permission_policies',
                                'AuthzPolicy, DefaultPermissionPolicy')
        else:
            self.env = EnvironmentStub(path=self.path)
        self.req_handler = module_class(self.env)

    def tearDown(self):
        self.env.reset_db_and_disk()

    def get_navigation_items(self, req):
        return self.req_handler.get_navigation_items(req)

    def grant_perm(self, username, *actions):
        permsys = perm.PermissionSystem(self.env)
        for action in actions:
            permsys.grant_permission(username, action)

    def process_request(self, req):
        self.assertTrue(self.req_handler.match_request(req))
        return self.req_handler.process_request(req)


def _make_environ(scheme='http', server_name='example.org',
                  server_port=80, method='GET', script_name='/trac',
                  **kwargs):
    environ = {'wsgi.url_scheme': scheme, 'wsgi.input': io.BytesIO(),
               'REQUEST_METHOD': method, 'SERVER_NAME': server_name,
               'SERVER_PORT': server_port, 'SCRIPT_NAME': script_name}
    environ.update(kwargs)
    return environ


def _make_req(environ, start_response, args={}, arg_list=(), authname='admin',
              form_token='A' * 40, chrome={'links': {}, 'scripts': []},
              perm=MockPerm(), tz=utc, locale=None, **kwargs):

    class MockSession(dict):
        def as_int(self, key, default=None, min=None, max=None):
            return as_int(self.get(key), default, min, max)

    req = Request(environ, start_response)
    req.args = args
    req.arg_list = arg_list
    req.authname = authname
    req.form_token = form_token
    req.chrome = chrome
    req.perm = perm
    req.session = MockSession()
    req.tz = tz
    req.locale = locale
    for name, value in kwargs.iteritems():
        setattr(req, name, value)
    return req


class RequestTestCase(unittest.TestCase):

    def test_as_bool(self):
        qs = 'arg1=0&arg2=1&arg3=yes&arg4=a&arg5=1&arg5=0'
        environ = _make_environ(method='GET', **{'QUERY_STRING': qs})
        req = Request(environ, None)

        self.assertIsNone(req.args.as_bool('arg0'))
        self.assertTrue(req.args.as_bool('arg0', True))
        self.assertFalse(req.args.as_bool('arg1'))
        self.assertFalse(req.args.as_bool('arg1', True))
        self.assertTrue(req.args.as_bool('arg2'))
        self.assertTrue(req.args.as_bool('arg3'))
        self.assertFalse(req.args.as_bool('arg4'))
        self.assertTrue(req.args.as_bool('arg4', True))
        self.assertTrue(req.args.as_bool('arg5'))

    def test_as_int(self):
        qs = 'arg1=1&arg2=a&arg3=3&arg3=4'
        environ = _make_environ(method='GET', **{'QUERY_STRING': qs})
        req = Request(environ, None)

        self.assertIsNone(req.args.as_int('arg0'))
        self.assertEqual(2, req.args.as_int('arg0', 2))
        self.assertEqual(1, req.args.as_int('arg1'))
        self.assertEqual(1, req.args.as_int('arg1', 2))
        self.assertEqual(2, req.args.as_int('arg1', min=2))
        self.assertEqual(2, req.args.as_int('arg1', None, 2))
        self.assertEqual(0, req.args.as_int('arg1', max=0))
        self.assertEqual(0, req.args.as_int('arg1', None, max=0))
        self.assertEqual(0, req.args.as_int('arg1', None, -1, 0))
        self.assertIsNone(req.args.as_int('arg2'))
        self.assertEqual(2, req.args.as_int('arg2', 2))
        self.assertEqual(3, req.args.as_int('arg3'))

    def test_getbool(self):
        qs = 'arg1=0&arg2=1&arg3=yes&arg4=a&arg5=1&arg5=0'
        environ = _make_environ(method='GET', **{'QUERY_STRING': qs})
        req = Request(environ, None)

        self.assertIsNone(req.args.getbool('arg0'))
        self.assertTrue(req.args.getbool('arg0', True))
        self.assertFalse(req.args.getbool('arg1'))
        self.assertFalse(req.args.getbool('arg1', True))
        self.assertTrue(req.args.getbool('arg2'))
        self.assertTrue(req.args.getbool('arg3'))
        self.assertRaises(HTTPBadRequest, req.args.getbool, 'arg4')
        self.assertRaises(HTTPBadRequest, req.args.getbool, 'arg4', True)
        self.assertRaises(HTTPBadRequest, req.args.getbool, 'arg5')
        self.assertRaises(HTTPBadRequest, req.args.getbool, 'arg5', True)

    def test_getint(self):
        qs = 'arg1=1&arg2=a&arg3=3&arg3=4'
        environ = _make_environ(method='GET', **{'QUERY_STRING': qs})
        req = Request(environ, None)

        self.assertIsNone(req.args.getint('arg0'))
        self.assertEqual(2, req.args.getint('arg0', 2))
        self.assertEqual(1, req.args.getint('arg1'))
        self.assertEqual(1, req.args.getint('arg1', 2))
        self.assertEqual(2, req.args.getint('arg1', min=2))
        self.assertEqual(2, req.args.getint('arg1', None, 2))
        self.assertEqual(0, req.args.getint('arg1', max=0))
        self.assertEqual(0, req.args.getint('arg1', None, max=0))
        self.assertEqual(0, req.args.getint('arg1', None, -1, 0))
        self.assertRaises(HTTPBadRequest, req.args.getint, 'arg2')
        self.assertRaises(HTTPBadRequest, req.args.getint, 'arg2', 2)
        self.assertRaises(HTTPBadRequest, req.args.getint, 'arg3')
        self.assertRaises(HTTPBadRequest, req.args.getint, 'arg3', 2)

    def test_require(self):
        qs = 'arg1=1'
        environ = _make_environ(method='GET', **{'QUERY_STRING': qs})
        req = Request(environ, None)

        self.assertRaises(HTTPBadRequest, req.args.require, 'arg0')
        self.assertIsNone(req.args.require('arg1'))

    def test_is_xhr_true(self):
        environ = _make_environ(HTTP_X_REQUESTED_WITH='XMLHttpRequest')
        req = Request(environ, None)
        self.assertTrue(req.is_xhr)

    def test_is_xhr_false(self):
        environ = _make_environ()
        req = Request(environ, None)
        self.assertFalse(req.is_xhr)

    def test_base_url(self):
        environ = _make_environ()
        req = Request(environ, None)
        self.assertEqual('http://example.org/trac', req.base_url)

    def test_base_url_host(self):
        environ = _make_environ(server_port=8080, HTTP_HOST='example.com')
        req = Request(environ, None)
        self.assertEqual('http://example.com/trac', req.base_url)

    def test_base_url_nondefaultport(self):
        environ = _make_environ(server_port=8080)
        req = Request(environ, None)
        self.assertEqual('http://example.org:8080/trac', req.base_url)

    def test_base_url_https(self):
        environ = _make_environ(scheme='https', server_port=443)
        req = Request(environ, None)
        self.assertEqual('https://example.org/trac', req.base_url)

    def test_base_url_https_host(self):
        environ = _make_environ(scheme='https', server_port=443,
                                     HTTP_HOST='example.com')
        req = Request(environ, None)
        self.assertEqual('https://example.com/trac', req.base_url)

    def test_base_url_https_nondefaultport(self):
        environ = _make_environ(scheme='https', server_port=8443)
        req = Request(environ, None)
        self.assertEqual('https://example.org:8443/trac', req.base_url)

    def test_base_url_proxy(self):
        environ = _make_environ(HTTP_HOST='localhost',
                                     HTTP_X_FORWARDED_HOST='example.com')
        req = Request(environ, None)
        self.assertEqual('http://localhost/trac', req.base_url)

    def test_languages(self):
        environ = _make_environ()
        environ['HTTP_ACCEPT_LANGUAGE'] = 'en-us,en;q=0.5'
        req = Request(environ, None)
        self.assertEqual(['en-us', 'en'], req.languages)

    def test_redirect(self):
        status_sent = []
        headers_sent = {}
        def start_response(status, headers):
            status_sent.append(status)
            headers_sent.update(dict(headers))
        environ = _make_environ(method='HEAD')
        req = Request(environ, start_response)
        req.session = Mock(save=lambda: None)
        self.assertRaises(RequestDone, req.redirect, '/trac/test')
        self.assertEqual('302 Found', status_sent[0])
        self.assertEqual('http://example.org/trac/test',
                         headers_sent['Location'])

    def test_redirect_absolute(self):
        status_sent = []
        headers_sent = {}
        def start_response(status, headers):
            status_sent.append(status)
            headers_sent.update(dict(headers))
        environ = _make_environ(method='HEAD')
        req = Request(environ, start_response,)
        req.session = Mock(save=lambda: None)
        self.assertRaises(RequestDone, req.redirect,
                          'http://example.com/trac/test')
        self.assertEqual('302 Found', status_sent[0])
        self.assertEqual('http://example.com/trac/test',
                         headers_sent['Location'])

    def test_redirect_with_post_and_hash_for_msie(self):
        url = 'http://example.com/trac/ticket/1#comment:2'
        msie303 = 'http://example.com/trac/ticket/1#__msie303:comment:2'

        def location(ua):
            status_sent = []
            headers_sent = {}
            def start_response(status, headers):
                status_sent.append(status)
                headers_sent.update(dict(headers))
            environ = _make_environ(method='POST', HTTP_USER_AGENT=ua)
            req = Request(environ, start_response,)
            req.session = Mock(save=lambda: None)
            self.assertRaises(RequestDone, req.redirect, url)
            self.assertEqual('303 See Other', status_sent[0])
            return headers_sent['Location']

        # IE 11 strict mode
        self.assertEqual(url, location(
            'Mozilla/5.0 (Windows NT 6.1; Trident/7.0; rv:11.0) like Gecko'))
        # IE 11 compatibility view mode
        self.assertEqual(url, location(
            'Mozilla/4.0 (compatible; MSIE 7.0; Windows NT 6.1; Trident/7.0)'))
        # IE 10 strict mode
        self.assertEqual(url, location(
            'Mozilla/5.0 (compatible; MSIE 10.0; Windows NT 6.1; Trident/6.0)'
            ))
        # IE 10 compatibility view mode
        self.assertEqual(url, location(
            'Mozilla/4.0 (compatible; MSIE 7.0; Windows NT 6.1; Trident/6.0)'))
        # IE 9 strict mode
        self.assertEqual(msie303, location(
            'Mozilla/5.0 (compatible; MSIE 9.0; Windows NT 6.1; Trident/5.0)'))
        # IE 9 compatibility view mode
        self.assertEqual(msie303, location(
            'Mozilla/4.0 (compatible; MSIE 7.0; Windows NT 6.1; Trident/5.0)'))
        # IE 8 strict mode
        self.assertEqual(msie303, location(
            'Mozilla/4.0 (compatible; MSIE 8.0; Windows NT 5.1; Trident/4.0)'))
        # IE 8 compatibility view mode
        self.assertEqual(msie303, location(
            'Mozilla/4.0 (compatible; MSIE 7.0; Windows NT 5.1; Trident/4.0)'))
        # IE 7
        self.assertEqual(msie303, location(
            'Mozilla/4.0 (compatible; MSIE 7.0; Windows NT 5.1)'))
        # IE 6
        self.assertEqual(msie303, location(
            'Mozilla/4.0 (compatible; MSIE 6.0; Windows NT 5.1; SV1)'))

    def test_write_iterable(self):
        buf = io.BytesIO()
        def write(data):
            buf.write(data)
        def start_response(status, headers):
            return write
        environ = _make_environ(method='GET')

        buf = io.BytesIO()
        req = Request(environ, start_response)
        req.send_header('Content-Type', 'text/plain;charset=utf-8')
        req.write(('Foo', 'bar', 'baz'))
        self.assertEqual('Foobarbaz', buf.getvalue())

    def test_write_unicode(self):
        buf = io.BytesIO()
        def write(data):
            buf.write(data)
        def start_response(status, headers):
            return write
        environ = _make_environ(method='HEAD')

        req = Request(environ, start_response)
        req.send_header('Content-Type', 'text/plain;charset=utf-8')
        req.send_header('Content-Length', 0)
        # anyway we're not supposed to send unicode, so we get a ValueError
        self.assertRaises(ValueError, req.write, u'Föö')
        self.assertRaises(ValueError, req.write, ('F', u'öo'))

    def test_send_iterable(self):
        baton = {'content': io.BytesIO(), 'status': None, 'headers': None}
        def write(data):
            baton['content'].write(data)
        def start_response(status, headers):
            baton['status'] = status
            baton['headers'] = headers
            return write
        environ = _make_environ(method='GET')

        def iterable():
            yield 'line1,'
            yield ''
            yield 'line2,'
            yield 'line3\n'

        req = Request(environ, start_response)
        self.assertRaises(RequestDone, req.send, iterable())
        self.assertEqual('200 Ok', baton['status'])
        self.assertEqual([('Cache-Control', 'must-revalidate'),
                          ('Expires', 'Fri, 01 Jan 1999 00:00:00 GMT'),
                          ('Content-Type', 'text/html;charset=utf-8')],
                         baton['headers'])
        self.assertEqual('line1,line2,line3\n', baton['content'].getvalue())

    def test_invalid_cookies(self):
        environ = _make_environ(HTTP_COOKIE='bad:key=value;')
        req = Request(environ, None)
        self.assertEqual('', str(req.incookie))

    def test_multiple_cookies(self):
        environ = _make_environ(HTTP_COOKIE='key=value1; key=value2;')
        req = Request(environ, None)
        self.assertEqual('Set-Cookie: key=value1',
                         str(req.incookie).rstrip(';'))

    def test_read(self):
<<<<<<< HEAD
        environ = self._make_environ(**{
            'wsgi.input': io.BytesIO(b'test input')
        })
=======
        environ = _make_environ(**{'wsgi.input': StringIO('test input')})
>>>>>>> 71984de9
        req = Request(environ, None)
        self.assertEqual('test input', req.read())

    def test_read_size(self):
<<<<<<< HEAD
        environ = self._make_environ(**{
            'wsgi.input': io.BytesIO(b'test input')
        })
=======
        environ = _make_environ(**{'wsgi.input': StringIO('test input')})
>>>>>>> 71984de9
        req = Request(environ, None)
        self.assertEqual('test', req.read(size=4))

    def _test_qs_with_null_bytes(self, environ):
        req = Request(environ, None)
        try:
            req.args['action']
        except HTTPBadRequest as e:
            self.assertEqual("400 Bad Request (Invalid request arguments.)",
                             unicode(e))
        else:
            self.fail("HTTPBadRequest not raised.")

    def test_qs_with_null_bytes_for_name(self):
        environ = _make_environ(method='GET',
                                     **{'QUERY_STRING': 'acti\x00n=fOO'})
        self._test_qs_with_null_bytes(environ)

    def test_qs_with_null_bytes_for_value(self):
        environ = _make_environ(method='GET',
                                     **{'QUERY_STRING': 'action=f\x00O'})
        self._test_qs_with_null_bytes(environ)

    def test_post_with_unnamed_value(self):
        boundary = '_BOUNDARY_'
        form_data = b"""\
--%(boundary)s\r\n\
Content-Disposition: form-data; name="foo"\r\n\
\r\n\
named value\r\n\
--%(boundary)s\r\n\
Content-Disposition: form-data; name=""\r\n\
\r\n\
name is empty\r\n\
--%(boundary)s\r\n\
Content-Disposition: form-data\r\n\
\r\n\
unnamed value\r\n\
--%(boundary)s--\r\n\
"""
        form_data %= {'boundary': boundary}
        content_type = 'multipart/form-data; boundary="%s"' % boundary
<<<<<<< HEAD
        environ = self._make_environ(method='POST', **{
            'wsgi.input': io.BytesIO(form_data),
=======
        environ = _make_environ(method='POST', **{
            'wsgi.input': StringIO(form_data),
>>>>>>> 71984de9
            'CONTENT_LENGTH': str(len(form_data)),
            'CONTENT_TYPE': content_type
        })
        req = Request(environ, None)

        self.assertEqual('named value', req.args['foo'])
        self.assertEqual([('foo', 'named value'), ('', 'name is empty'),
                          (None, 'unnamed value')], req.arg_list)

    def _test_post_with_null_bytes(self, form_data):
        boundary = '_BOUNDARY_'
        content_type = b'multipart/form-data; boundary="%s"' % boundary
        form_data %= {'boundary': boundary}

<<<<<<< HEAD
        environ = self._make_environ(method='POST', **{
            'wsgi.input': io.BytesIO(form_data),
=======
        environ = _make_environ(method='POST', **{
            'wsgi.input': StringIO(form_data),
>>>>>>> 71984de9
            'CONTENT_LENGTH': str(len(form_data)),
            'CONTENT_TYPE': content_type
        })
        req = Request(environ, None)

        try:
            req.args['action']
        except HTTPBadRequest as e:
            self.assertEqual("400 Bad Request (Invalid request arguments.)",
                             unicode(e))
        else:
            self.fail("HTTPBadRequest not raised.")

    def test_post_with_null_bytes_for_filename(self):
        form_data = """\
--%(boundary)s\r\n\
Content-Disposition: form-data; name="attachment"; filename="thefi\x00le.txt"\r\n\
Content-Type: text/plain\r\n\
\r\n\
The file content.\r\n\
--%(boundary)s\r\n\
Content-Disposition: form-data; name="action"\r\n\
\r\n\
new\r\n\
--%(boundary)s--\r\n\
"""
        self._test_post_with_null_bytes(form_data)

    def test_post_with_null_bytes_for_name(self):
        form_data = """\
--%(boundary)s\r\n\
Content-Disposition: form-data; name="acti\x00n"\r\n\
\r\n\
new\r\n\
--%(boundary)s--\r\n\
"""

        self._test_post_with_null_bytes(form_data)

    def test_post_with_null_bytes_for_value(self):
        form_data = """\
--%(boundary)s\r\n\
Content-Disposition: form-data; name="action"\r\n\
\r\n\
ne\x00w\r\n\
--%(boundary)s--\r\n\
"""
        self._test_post_with_null_bytes(form_data)

    def test_qs_on_post(self):
        """Make sure req.args parsing is consistent even after the backwards
        incompatible change introduced in Python 2.6.
        """
        environ = _make_environ(method='GET',
                                     **{'QUERY_STRING': 'action=foo'})
        req = Request(environ, None)
        self.assertEqual('foo', req.args['action'])
<<<<<<< HEAD
        environ = self._make_environ(method='POST', **{
            'wsgi.input': io.BytesIO(b'action=bar'),
            'CONTENT_LENGTH': '10',
            'CONTENT_TYPE': 'application/x-www-form-urlencoded',
            'QUERY_STRING': 'action=foo'
        })
=======
        environ = _make_environ(method='POST',
                                     **{'wsgi.input': StringIO('action=bar'),
                                        'CONTENT_LENGTH': '10',
                                        'CONTENT_TYPE': 'application/x-www-form-urlencoded',
                                        'QUERY_STRING': 'action=foo'})
>>>>>>> 71984de9
        req = Request(environ, None)
        self.assertEqual('bar', req.args['action'])

    def test_qs_invalid_value_bytes(self):
        environ = _make_environ(**{'QUERY_STRING': 'name=%FF'})
        req = Request(environ, None)
        self.assertRaises(HTTPBadRequest, lambda: req.arg_list)

    def test_qs_invalid_name_bytes(self):
        environ = _make_environ(**{'QUERY_STRING': '%FF=value'})
        req = Request(environ, None)
        self.assertRaises(HTTPBadRequest, lambda: req.arg_list)


class RequestSendFileTestCase(unittest.TestCase):

    def setUp(self):
        self.status = None
        self.headers = None
        self.response = io.BytesIO()
        self.dir = mkdtemp()
        self.filename = os.path.join(self.dir, 'test.txt')
        self.data = 'contents\n'
        create_file(self.filename, self.data, 'wb')
        self.req = None

    def tearDown(self):
        if self.req and self.req._response:
            self.req._response.close()
        shutil.rmtree(self.dir)

    def _start_response(self, status, headers):
        self.status = status
        self.headers = dict(headers)
        def write(data):
            self.response.write(data)
        return write

    def _create_req(self, use_xsendfile=False, xsendfile_header='X-Sendfile',
                    **kwargs):
        req = Request(_make_environ(**kwargs), self._start_response)
        req.callbacks.update({'use_xsendfile': lambda r: use_xsendfile,
                              'xsendfile_header': lambda r: xsendfile_header})
        self.req = req
        return req

    def test_send_file(self):
        req = self._create_req()
        self.assertRaises(RequestDone, req.send_file, self.filename,
                          'text/plain')
        self.assertEqual('200 Ok', self.status)
        self.assertEqual('text/plain', self.headers['Content-Type'])
        self.assertEqual(str(len(self.data)), self.headers['Content-Length'])
        self.assertNotIn('X-Sendfile', self.headers)
        self.assertEqual(self.data, ''.join(req._response))
        self.assertEqual('', self.response.getvalue())

    def test_send_file_with_xsendfile(self):
        req = self._create_req(use_xsendfile=True)
        self.assertRaises(RequestDone, req.send_file, self.filename,
                          'text/plain')
        self.assertEqual('200 Ok', self.status)
        self.assertEqual('text/plain', self.headers['Content-Type'])
        self.assertEqual(self.filename, self.headers['X-Sendfile'])
        self.assertEqual(None, req._response)
        self.assertEqual('', self.response.getvalue())

    def test_send_file_with_xsendfile_header(self):
        req = self._create_req(use_xsendfile=True,
                               xsendfile_header='X-Accel-Redirect')
        self.assertRaises(RequestDone, req.send_file, self.filename,
                          'text/plain')
        self.assertEqual('200 Ok', self.status)
        self.assertEqual('text/plain', self.headers['Content-Type'])
        self.assertEqual(self.filename, self.headers['X-Accel-Redirect'])
        self.assertNotIn('X-Sendfile', self.headers)
        self.assertEqual(None, req._response)
        self.assertEqual('', self.response.getvalue())

    def test_send_file_with_xsendfile_and_empty_header(self):
        req = self._create_req(use_xsendfile=True, xsendfile_header='')
        self.assertRaises(RequestDone, req.send_file, self.filename,
                          'text/plain')
        self.assertEqual('200 Ok', self.status)
        self.assertEqual('text/plain', self.headers['Content-Type'])
        self.assertEqual(str(len(self.data)), self.headers['Content-Length'])
        self.assertNotIn('X-Sendfile', self.headers)
        self.assertEqual(self.data, ''.join(req._response))
        self.assertEqual('', self.response.getvalue())


class SendErrorTestCase(unittest.TestCase):

    def setUp(self):
        self.env = EnvironmentStub()

    def tearDown(self):
        self.env.reset_db()

    def test_trac_error(self):
        content = self._send_error(error_klass=TracError)
        self.assertIn('<p class="message">Oops!</p>', content)
        self.assertNotIn('<strong>Trac detected an internal error:</strong>',
                         content)
        self.assertNotIn('There was an internal error in Trac.', content)

    def test_internal_error_for_non_admin(self):
        content = self._send_error(perm={})
        self.assertIn('There was an internal error in Trac.', content)
        self.assertIn('<p>To that end, you could', content)
        self.assertNotIn('This is probably a local installation issue.',
                         content)
        self.assertNotIn('<h2>Found a bug in Trac?</h2>', content)

    def test_internal_error_with_admin_trac_for_non_admin(self):
        content = self._send_error(perm={},
                                   admin_trac_url='http://example.org/admin')
        self.assertIn('There was an internal error in Trac.', content)
        self.assertIn('<p>To that end, you could', content)
        self.assertIn(' action="http://example.org/admin/newticket#"', content)
        self.assertNotIn('This is probably a local installation issue.',
                         content)
        self.assertNotIn('<h2>Found a bug in Trac?</h2>', content)

    def test_internal_error_without_admin_trac_for_non_admin(self):
        content = self._send_error(perm={}, admin_trac_url='')
        self.assertIn('There was an internal error in Trac.', content)
        self.assertNotIn('<p>To that end, you could', content)
        self.assertNotIn('This is probably a local installation issue.',
                         content)
        self.assertNotIn('<h2>Found a bug in Trac?</h2>', content)

    def test_internal_error_for_admin(self):
        content = self._send_error()
        self.assertNotIn('There was an internal error in Trac.', content)
        self.assertIn('This is probably a local installation issue.', content)
        self.assertNotIn('a ticket at the admin Trac to report', content)
        self.assertIn('<h2>Found a bug in Trac?</h2>', content)
        self.assertIn('<p>Otherwise, please', content)
        self.assertIn(' action="http://example.org/tracker/newticket"',
                      content)

    def test_internal_error_with_admin_trac_for_admin(self):
        content = self._send_error(admin_trac_url='http://example.org/admin')
        self.assertNotIn('There was an internal error in Trac.', content)
        self.assertIn('This is probably a local installation issue.', content)
        self.assertIn('a ticket at the admin Trac to report', content)
        self.assertIn(' action="http://example.org/admin/newticket#"', content)
        self.assertIn('<h2>Found a bug in Trac?</h2>', content)
        self.assertIn('<p>Otherwise, please', content)
        self.assertIn(' action="http://example.org/tracker/newticket"',
                      content)

    def test_internal_error_without_admin_trac_for_admin(self):
        content = self._send_error(admin_trac_url='')
        self.assertNotIn('There was an internal error in Trac.', content)
        self.assertIn('This is probably a local installation issue.', content)
        self.assertNotIn('a ticket at the admin Trac to report', content)
        self.assertIn('<h2>Found a bug in Trac?</h2>', content)
        self.assertIn('<p>Otherwise, please', content)
        self.assertIn(' action="http://example.org/tracker/newticket"',
                      content)

    def _send_error(self, admin_trac_url='.', perm=None,
                    error_klass=ValueError):
        self.env.config.set('project', 'admin_trac_url', admin_trac_url)
        self.assertEquals(admin_trac_url, self.env.project_admin_trac_url)

        content = io.BytesIO()
        result = {'status': None, 'headers': []}
        def write(data):
            content.write(data)
        def start_response(status, headers, exc_info=None):
            result['status'] = status
            result['headers'].extend(headers)
            return write
        environ = _make_environ()
        req = _make_req(environ, start_response)
        try:
            raise error_klass('Oops!')
        except:
            exc_info = sys.exc_info()
        data = {'title': 'Internal Error',
                'type': ('internal', 'TracError')[error_klass is TracError],
                'message': 'Oops!', 'traceback': None, 'frames': [],
                'shorten_line': shorten_line,
                'plugins': [], 'faulty_plugins': [],
                'tracker': 'http://example.org/tracker', 'tracker_args': {},
                'description': '', 'description_en': ''}
        if perm is not None:
            data['perm'] = perm

        self.assertRaises(RequestDone, req.send_error, exc_info, env=self.env,
                          data=data)
        content = content.getvalue().decode('utf-8')
        self.assertIn('<!DOCTYPE ', content)
        self.assertEquals('500', result['status'].split()[0])
        self.assertIn(('Content-Type', 'text/html;charset=utf-8'),
                      result['headers'])
        return content


class ParseArgListTestCase(unittest.TestCase):

    def test_qs_str(self):
        args = parse_arg_list('k%C3%A9y=resum%C3%A9&r%C3%A9sum%C3%A9')
        self.assertTrue(unicode, type(args[0][0]))
        self.assertTrue(unicode, type(args[0][1]))
        self.assertEqual(u'kéy', args[0][0])
        self.assertEqual(u'resumé', args[0][1])
        self.assertTrue(unicode, type(args[1][0]))
        self.assertEqual(u'résumé', args[1][0])

    def test_qs_str_with_prefix(self):
        """The leading `?` should be stripped from the query string."""
        args = parse_arg_list('?k%C3%A9y=resum%C3%A9&r%C3%A9sum%C3%A9')
        self.assertTrue(unicode, type(args[0][0]))
        self.assertTrue(unicode, type(args[0][1]))
        self.assertEqual(u'kéy', args[0][0])
        self.assertEqual(u'resumé', args[0][1])
        self.assertTrue(unicode, type(args[1][0]))
        self.assertEqual(u'résumé', args[1][0])

    def test_qs_unicode(self):
        args = parse_arg_list(u'ké%3Dy=re%26su=mé&résu%26mé')
        self.assertTrue(unicode, type(args[0][0]))
        self.assertTrue(unicode, type(args[0][1]))
        self.assertEqual(u'ké=y', args[0][0])
        self.assertEqual(u're&su=mé', args[0][1])
        self.assertTrue(unicode, type(args[1][0]))
        self.assertEqual(u'résu&mé', args[1][0])


class HTTPExceptionTestCase(unittest.TestCase):

    def test_tracerror_with_string_as_argument(self):
        e1 = TracError('the message')
        e2 = HTTPInternalServerError(e1)
        self.assertEqual('500 Trac Error (the message)', unicode(e2))

    def test_tracerror_with_fragment_as_argument(self):
        e1 = TracError(tag(tag.b('the message')))
        e2 = HTTPInternalServerError(e1)
        self.assertEqual('500 Trac Error (<b>the message</b>)', unicode(e2))

    def test_exception_with_string_as_argument(self):
        e1 = Exception('the message')
        e2 = HTTPInternalServerError(e1)
        self.assertEqual('500 Internal Server Error (the message)',
                         unicode(e2))

    def test_exception_with_fragment_as_argument(self):
        e1 = Exception(tag(tag.b('the message')))
        e2 = HTTPInternalServerError(e1)
        self.assertEqual('500 Internal Server Error (<b>the message</b>)',
                         unicode(e2))


def test_suite():
    suite = unittest.TestSuite()
    suite.addTest(unittest.makeSuite(RequestTestCase))
    suite.addTest(unittest.makeSuite(RequestSendFileTestCase))
    suite.addTest(unittest.makeSuite(SendErrorTestCase))
    suite.addTest(unittest.makeSuite(ParseArgListTestCase))
    suite.addTest(unittest.makeSuite(HTTPExceptionTestCase))
    return suite


if __name__ == '__main__':
    unittest.main(defaultTest='test_suite')<|MERGE_RESOLUTION|>--- conflicted
+++ resolved
@@ -207,7 +207,7 @@
 
     def test_base_url_https_host(self):
         environ = _make_environ(scheme='https', server_port=443,
-                                     HTTP_HOST='example.com')
+                                HTTP_HOST='example.com')
         req = Request(environ, None)
         self.assertEqual('https://example.com/trac', req.base_url)
 
@@ -218,7 +218,7 @@
 
     def test_base_url_proxy(self):
         environ = _make_environ(HTTP_HOST='localhost',
-                                     HTTP_X_FORWARDED_HOST='example.com')
+                                HTTP_X_FORWARDED_HOST='example.com')
         req = Request(environ, None)
         self.assertEqual('http://localhost/trac', req.base_url)
 
@@ -372,24 +372,16 @@
                          str(req.incookie).rstrip(';'))
 
     def test_read(self):
-<<<<<<< HEAD
-        environ = self._make_environ(**{
+        environ = _make_environ(**{
             'wsgi.input': io.BytesIO(b'test input')
         })
-=======
-        environ = _make_environ(**{'wsgi.input': StringIO('test input')})
->>>>>>> 71984de9
         req = Request(environ, None)
         self.assertEqual('test input', req.read())
 
     def test_read_size(self):
-<<<<<<< HEAD
-        environ = self._make_environ(**{
+        environ = _make_environ(**{
             'wsgi.input': io.BytesIO(b'test input')
         })
-=======
-        environ = _make_environ(**{'wsgi.input': StringIO('test input')})
->>>>>>> 71984de9
         req = Request(environ, None)
         self.assertEqual('test', req.read(size=4))
 
@@ -405,12 +397,12 @@
 
     def test_qs_with_null_bytes_for_name(self):
         environ = _make_environ(method='GET',
-                                     **{'QUERY_STRING': 'acti\x00n=fOO'})
+                                **{'QUERY_STRING': 'acti\x00n=fOO'})
         self._test_qs_with_null_bytes(environ)
 
     def test_qs_with_null_bytes_for_value(self):
         environ = _make_environ(method='GET',
-                                     **{'QUERY_STRING': 'action=f\x00O'})
+                                **{'QUERY_STRING': 'action=f\x00O'})
         self._test_qs_with_null_bytes(environ)
 
     def test_post_with_unnamed_value(self):
@@ -432,13 +424,8 @@
 """
         form_data %= {'boundary': boundary}
         content_type = 'multipart/form-data; boundary="%s"' % boundary
-<<<<<<< HEAD
-        environ = self._make_environ(method='POST', **{
+        environ = _make_environ(method='POST', **{
             'wsgi.input': io.BytesIO(form_data),
-=======
-        environ = _make_environ(method='POST', **{
-            'wsgi.input': StringIO(form_data),
->>>>>>> 71984de9
             'CONTENT_LENGTH': str(len(form_data)),
             'CONTENT_TYPE': content_type
         })
@@ -453,13 +440,8 @@
         content_type = b'multipart/form-data; boundary="%s"' % boundary
         form_data %= {'boundary': boundary}
 
-<<<<<<< HEAD
-        environ = self._make_environ(method='POST', **{
+        environ = _make_environ(method='POST', **{
             'wsgi.input': io.BytesIO(form_data),
-=======
-        environ = _make_environ(method='POST', **{
-            'wsgi.input': StringIO(form_data),
->>>>>>> 71984de9
             'CONTENT_LENGTH': str(len(form_data)),
             'CONTENT_TYPE': content_type
         })
@@ -514,23 +496,15 @@
         incompatible change introduced in Python 2.6.
         """
         environ = _make_environ(method='GET',
-                                     **{'QUERY_STRING': 'action=foo'})
+                                **{'QUERY_STRING': 'action=foo'})
         req = Request(environ, None)
         self.assertEqual('foo', req.args['action'])
-<<<<<<< HEAD
-        environ = self._make_environ(method='POST', **{
+        environ = _make_environ(method='POST', **{
             'wsgi.input': io.BytesIO(b'action=bar'),
             'CONTENT_LENGTH': '10',
             'CONTENT_TYPE': 'application/x-www-form-urlencoded',
             'QUERY_STRING': 'action=foo'
         })
-=======
-        environ = _make_environ(method='POST',
-                                     **{'wsgi.input': StringIO('action=bar'),
-                                        'CONTENT_LENGTH': '10',
-                                        'CONTENT_TYPE': 'application/x-www-form-urlencoded',
-                                        'QUERY_STRING': 'action=foo'})
->>>>>>> 71984de9
         req = Request(environ, None)
         self.assertEqual('bar', req.args['action'])
 
