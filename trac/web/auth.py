--- conflicted
+++ resolved
@@ -322,14 +322,13 @@
     def load(self, filename):
         # FIXME use a logger
         self.hash = {}
-<<<<<<< HEAD
         with open(filename) as fd:
             for line in fd:
-                line = line.strip()
+                line = line.split('#')[0].strip()
                 if not line:
                     continue
                 try:
-                    u, h = line.split(':')
+                    u, h = line.split(':')[:2]
                 except ValueError:
                     print("Warning: invalid password line in %s: %s"
                           % (filename, line), file=sys.stderr)
@@ -340,25 +339,6 @@
                     print('Warning: cannot parse password for user "%s" '
                           'without the "crypt" module. Install the passlib '
                           'package from PyPI' % u, file=sys.stderr)
-=======
-        fd = open(filename, 'r')
-        for line in fd:
-            line = line.split('#')[0].strip()
-            if not line:
-                continue
-            try:
-                u, h = line.split(':')[:2]
-            except ValueError:
-                print("Warning: invalid password line in %s: %s"
-                      % (filename, line), file=sys.stderr)
-                continue
-            if '$' in h or h.startswith('{SHA}') or self.crypt:
-                self.hash[u] = h
-            else:
-                print('Warning: cannot parse password for user "%s" '
-                      'without the "crypt" module. Install the passlib '
-                      'package from PyPI' % u, file=sys.stderr)
->>>>>>> c0b8ebf3
 
         if self.hash == {}:
             print("Warning: found no users in file:", filename,
@@ -413,35 +393,19 @@
         """
         # FIXME use a logger
         self.hash = {}
-<<<<<<< HEAD
         with open(filename) as fd:
             for line in fd:
-                line = line.strip()
+                line = line.split('#')[0].strip()
                 if not line:
                     continue
                 try:
-                    u, r, a1 = line.split(':')
+                    u, r, a1 = line.split(':')[:3]
                 except ValueError:
                     print("Warning: invalid digest line in %s: %s"
                           % (filename, line), file=sys.stderr)
                     continue
                 if r == self.realm:
                     self.hash[u] = a1
-=======
-        fd = open(filename, 'r')
-        for line in fd:
-            line = line.split('#')[0].strip()
-            if not line:
-                continue
-            try:
-                u, r, a1 = line.split(':')[:3]
-            except ValueError:
-                print("Warning: invalid digest line in %s: %s"
-                      % (filename, line), file=sys.stderr)
-                continue
-            if r == self.realm:
-                self.hash[u] = a1
->>>>>>> c0b8ebf3
         if self.hash == {}:
             print("Warning: found no users in realm:", self.realm,
                   file=sys.stderr)
