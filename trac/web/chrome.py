# -*- coding: utf-8 -*-
#
# Copyright (C) 2005-2010 Edgewall Software
# Copyright (C) 2005-2006 Christopher Lenz <cmlenz@gmx.de>
# All rights reserved.
#
# This software is licensed as described in the file COPYING, which
# you should have received as part of this distribution. The terms
# are also available at http://trac.edgewall.org/wiki/TracLicense.
#
# This software consists of voluntary contributions made by many
# individuals. For the exact contribution history, see the revision
# history and logs, available at http://trac.edgewall.org/log/.
#
# Author: Christopher Lenz <cmlenz@gmx.de>

"""Content presentation for the web layer.

The Chrome module deals with delivering and shaping content to the end user,
mostly targeting (X)HTML generation but not exclusively, RSS or other forms of
web content are also using facilities provided here.
"""

from __future__ import with_statement

import datetime
from functools import partial
import itertools
import os.path
import pkg_resources
import pprint
import re
try: 
    from cStringIO import StringIO
except ImportError: 
    from StringIO import StringIO

from genshi import Markup
from genshi.builder import tag, Element
from genshi.core import Attrs, START
from genshi.filters import Translator
from genshi.output import DocType
from genshi.template import TemplateLoader, MarkupTemplate, NewTextTemplate

from trac import __version__ as VERSION
from trac.config import *
from trac.core import *
from trac.env import IEnvironmentSetupParticipant, ISystemInfoProvider
from trac.mimeview.api import RenderingContext, get_mimetype
from trac.resource import *
from trac.util import compat, get_reporter_id, presentation, get_pkginfo, \
                      pathjoin, translation
from trac.util.html import escape, plaintext
from trac.util.text import pretty_size, obfuscate_email_address, \
                           shorten_line, unicode_quote_plus, to_unicode, \
                           javascript_quote, exception_to_unicode
from trac.util.datefmt import pretty_timedelta, format_datetime, format_date, \
                              format_time, from_utimestamp, http_date, utc, \
                              user_time
from trac.util.translation import _, get_available_locales
from trac.web.api import IRequestHandler, ITemplateStreamFilter, HTTPNotFound
from trac.web.href import Href
from trac.wiki import IWikiSyntaxProvider
from trac.wiki.formatter import format_to, format_to_html, format_to_oneliner


class INavigationContributor(Interface):
    """Extension point interface for components that contribute items to the
    navigation.
    """

    def get_active_navigation_item(req):
        """This method is only called for the `IRequestHandler` processing the
        request.
        
        It should return the name of the navigation item that should be
        highlighted as active/current.
        """

    def get_navigation_items(req):
        """Should return an iterable object over the list of navigation items
        to add, each being a tuple in the form (category, name, text).
        """


class ITemplateProvider(Interface):
    """Extension point interface for components that provide their own
    Genshi templates and accompanying static resources.
    """

    def get_htdocs_dirs():
        """Return a list of directories with static resources (such as style
        sheets, images, etc.)

        Each item in the list must be a `(prefix, abspath)` tuple. The
        `prefix` part defines the path in the URL that requests to these
        resources are prefixed with.
        
        The `abspath` is the absolute path to the directory containing the
        resources on the local file system.
        """

    def get_templates_dirs():
        """Return a list of directories containing the provided template
        files.
        """


def add_meta(req, content, http_equiv=None, name=None, scheme=None, lang=None):
    """Add a `<meta>` tag into the `<head>` of the generated HTML."""
    meta = {'content': content, 'http-equiv': http_equiv, 'name': name,
            'scheme': scheme, 'lang': lang, 'xml:lang': lang}
    req.chrome.setdefault('metas', []).append(meta)

def add_link(req, rel, href, title=None, mimetype=None, classname=None,
             **attrs):
    """Add a link to the chrome info that will be inserted as <link> element in
    the <head> of the generated HTML
    """
    linkid = '%s:%s' % (rel, href)
    linkset = req.chrome.setdefault('linkset', set())
    if linkid in linkset:
        return # Already added that link

    link = {'href': href, 'title': title, 'type': mimetype, 'class': classname}
    link.update(attrs)
    links = req.chrome.setdefault('links', {})
    links.setdefault(rel, []).append(link)
    linkset.add(linkid)

def add_stylesheet(req, filename, mimetype='text/css', media=None):
    """Add a link to a style sheet to the chrome info so that it gets included
    in the generated HTML page.
    
    If the filename is absolute (i.e. starts with a slash), the generated link
    will be based off the application root path. If it is relative, the link
    will be based off the `/chrome/` path.
    """
    if filename.startswith(('http://', 'https://')):
        href = filename
    elif filename.startswith('common/') and 'htdocs_location' in req.chrome:
        href = Href(req.chrome['htdocs_location'])(filename[7:])
    else:
        href = req.href
        if not filename.startswith('/'):
            href = href.chrome
        href = href(filename)
    add_link(req, 'stylesheet', href, mimetype=mimetype, media=media)

def add_script(req, filename, mimetype='text/javascript', charset='utf-8',
               ie_if=None):
    """Add a reference to an external javascript file to the template.
    
    If the filename is absolute (i.e. starts with a slash), the generated link
    will be based off the application root path. If it is relative, the link
    will be based off the `/chrome/` path.
    """
    scriptset = req.chrome.setdefault('scriptset', set())
    if filename in scriptset:
        return False # Already added that script

    if filename.startswith(('http://', 'https://')):
        href = filename
    elif filename.startswith('common/') and 'htdocs_location' in req.chrome:
        href = Href(req.chrome['htdocs_location'])(filename[7:])
    else:
        href = req.href
        if not filename.startswith('/'):
            href = href.chrome
        href = href(filename)
    script = {'href': href, 'type': mimetype, 'charset': charset,
              'prefix': Markup('<!--[if %s]>' % ie_if) if ie_if else None,
              'suffix': Markup('<![endif]-->') if ie_if else None}

    req.chrome.setdefault('scripts', []).append(script)
    scriptset.add(filename)

def add_script_data(req, data):
    """Add data to be made available in javascript scripts as global variables.
    
    The keys in `data` provide the names of the global variables. The values
    are converted to JSON and assigned to the corresponding variables.
    """
    req.chrome.setdefault('script_data', {}).update(data)

def add_javascript(req, filename):
    """:deprecated: use `add_script` instead."""
    add_script(req, filename, mimetype='text/javascript')

def add_warning(req, msg, *args):
    """Add a non-fatal warning to the request object.
    When rendering pages, any warnings will be rendered to the user."""
    if args:
        msg %= args
    req.chrome['warnings'].append(msg)

def add_notice(req, msg, *args):
    """Add an informational notice to the request object.
    When rendering pages, any notice will be rendered to the user."""
    if args:
        msg %= args
    req.chrome['notices'].append(msg)

def add_ctxtnav(req, elm_or_label, href=None, title=None):
    """Add an entry to the current page's ctxtnav bar."""
    if href:
        elm = tag.a(elm_or_label, href=href, title=title)
    else:
        elm = elm_or_label
    req.chrome.setdefault('ctxtnav', []).append(elm)

def prevnext_nav(req, prev_label, next_label, up_label=None):
    """Add Previous/Up/Next navigation links.

       :param        req: a `Request` object
       :param prev_label: the label to use for left (previous) link
       :param   up_label: the label to use for the middle (up) link
       :param next_label: the label to use for right (next) link
    """
    links = req.chrome['links']
    prev_link = next_link = None
    
    if not any(lnk in links for lnk in ('prev', 'up', 'next')): # Short circuit
        return
    
    if 'prev' in links:
        prev = links['prev'][0]
        prev_link = tag.a(prev_label, href=prev['href'], title=prev['title'],
                          class_='prev')
        
    add_ctxtnav(req, tag.span(Markup('&larr; '), prev_link or prev_label,
                              class_='missing' if not prev_link else None))

    if up_label and 'up' in links:
        up = links['up'][0]
        add_ctxtnav(req, tag.a(up_label, href=up['href'], title=up['title']))

    if 'next' in links:
        next_ = links['next'][0]
        next_link = tag.a(next_label, href=next_['href'], title=next_['title'],
                          class_='next')

    add_ctxtnav(req, tag.span(next_link or next_label, Markup(' &rarr;'),
                              class_='missing' if not next_link else None))


def web_context(req, resource=None, id=False, version=False, parent=False,
                absurls=False):
    """Create a rendering context from a request.

    The `perm` and `href` properties of the context will be initialized
    from the corresponding properties of the request object.

    >>> from trac.test import Mock, MockPerm
    >>> req = Mock(href=Mock(), perm=MockPerm())
    >>> context = web_context(req)
    >>> context.href is req.href
    True
    >>> context.perm is req.perm
    True

    :param      req: the HTTP request object
    :param resource: the `Resource` object or realm
    :param       id: the resource identifier
    :param  version: the resource version
    :param  absurls: whether URLs generated by the ``href`` object should
                     be absolute (including the protocol scheme and host
                     name)
    :return: a new rendering context
    :rtype: `RenderingContext`
    """
    if req:
        href = req.abs_href if absurls else req.href
        perm = req.perm
    else:
        href = None
        perm = None
    self = RenderingContext(Resource(resource, id=id, version=version,
                                     parent=parent), href=href, perm=perm)
    self.req = req
    return self


def auth_link(req, link):
    """Return an "authenticated" link to `link` for authenticated users.
    
    If the user is anonymous, returns `link` unchanged. For authenticated
    users, returns a link to `/login` that redirects to `link` after
    authentication.
    """
    if req.authname != 'anonymous':
        return req.href.login(referer=link)
    return link


def _save_messages(req, url, permanent):
    """Save warnings and notices in case of redirect, so that they can
    be displayed after the redirect."""
    for type_ in ['warnings', 'notices']:
        for (i, message) in enumerate(req.chrome[type_]):
            req.session['chrome.%s.%d' % (type_, i)] = escape(message)


# Mappings for removal of control characters
_translate_nop = "".join([chr(i) for i in range(256)])
_invalid_control_chars = "".join([chr(i) for i in range(32)
                                  if i not in [0x09, 0x0a, 0x0d]])

    
class Chrome(Component):
    """Web site chrome assembly manager.
    
    Chrome is everything that is not actual page content.
    """
    required = True
    
    implements(ISystemInfoProvider, IEnvironmentSetupParticipant,
               IRequestHandler, ITemplateProvider, IWikiSyntaxProvider)

    navigation_contributors = ExtensionPoint(INavigationContributor)
    template_providers = ExtensionPoint(ITemplateProvider)
    stream_filters = ExtensionPoint(ITemplateStreamFilter)

    shared_templates_dir = PathOption('inherit', 'templates_dir', '',
        """Path to the //shared templates directory//.
        
        Templates in that directory are loaded in addition to those in the
        environments `templates` directory, but the latter take precedence.
        
        (''since 0.11'')""")
 
    shared_htdocs_dir = PathOption('inherit', 'htdocs_dir', '',
        """Path to the //shared htdocs directory//.
        
        Static resources in that directory are mapped to /chrome/shared
        under the environment URL, in addition to common and site locations.
        
        This can be useful in site.html for common interface customization
        of multiple Trac environments.
        
        (''since 0.13'')""")

    auto_reload = BoolOption('trac', 'auto_reload', False,
        """Automatically reload template files after modification.""")
    
    genshi_cache_size = IntOption('trac', 'genshi_cache_size', 128,
        """The maximum number of templates that the template loader will cache
        in memory. The default value is 128. You may want to choose a higher
        value if your site uses a larger number of templates, and you have
        enough memory to spare, or you can reduce it if you are short on
        memory.""")

    htdocs_location = Option('trac', 'htdocs_location', '',
        """Base URL for serving the core static resources below 
        `/chrome/common/`.

        It can be left empty, and Trac will simply serve those resources
        itself.

        Advanced users can use this together with
        [TracAdmin trac-admin ... deploy <deploydir>] to allow serving the
        static resources for Trac directly from the web server.
        Note however that this only applies to the `<deploydir>/htdocs/common`
        directory, the other deployed resources (i.e. those from plugins) 
        will not be made available this way and additional rewrite 
        rules will be needed in the web server.""")

    jquery_location = Option('trac', 'jquery_location', '',
        """Location of the jQuery !JavaScript library (version 1.5.1).
        
        An empty value loads jQuery from the copy bundled with Trac.
        
        Alternatively, jQuery could be loaded from a CDN, for example:
        http://code.jquery.com/jquery-1.5.1.min.js,
        http://ajax.aspnetcdn.com/ajax/jQuery/jquery-1.5.1.min.js or
        https://ajax.googleapis.com/ajax/libs/jquery/1.5.1/jquery.min.js.
        
        (''since 0.13'')""")

    metanav_order = ListOption('trac', 'metanav',
                               'login, logout, prefs, help, about', doc=
        """Order of the items to display in the `metanav` navigation bar,
           listed by IDs. See also TracNavigation.""")

    mainnav_order = ListOption('trac', 'mainnav',
                               'wiki, timeline, roadmap, browser, tickets, '
                               'newticket, search', doc=
        """Order of the items to display in the `mainnav` navigation bar, 
           listed by IDs. See also TracNavigation.""")

    logo_link = Option('header_logo', 'link', '',
        """URL to link to, from the header logo.""")

    logo_src = Option('header_logo', 'src', 'site/your_project_logo.png',
        """URL of the image to use as header logo.
        It can be absolute, server relative or relative.

        If relative, it is relative to one of the `/chrome` locations:
        `site/your-logo.png` if `your-logo.png` is located in the `htdocs`
        folder within your TracEnvironment;
        `common/your-logo.png` if `your-logo.png` is located in the
        folder mapped to the [#trac-section htdocs_location] URL. 
        Only specifying `your-logo.png` is equivalent to the latter.""")

    logo_alt = Option('header_logo', 'alt', 
        "(please configure the [header_logo] section in trac.ini)",
        """Alternative text for the header logo.""")

    logo_width = IntOption('header_logo', 'width', -1,
        """Width of the header logo image in pixels.""")

    logo_height = IntOption('header_logo', 'height', -1,
        """Height of the header logo image in pixels.""")

    show_email_addresses = BoolOption('trac', 'show_email_addresses', 'false',
        """Show email addresses instead of usernames. If false, we obfuscate
        email addresses. (''since 0.11'')""")

    never_obfuscate_mailto = BoolOption('trac', 'never_obfuscate_mailto', 
        'false',
        """Never obfuscate `mailto:` links explicitly written in the wiki, 
        even if `show_email_addresses` is false or the user has not the 
        EMAIL_VIEW permission (''since 0.11.6'').""")

    show_ip_addresses = BoolOption('trac', 'show_ip_addresses', 'false',
        """Show IP addresses for resource edits (e.g. wiki).
        (''since 0.11.3'')""")

    resizable_textareas = BoolOption('trac', 'resizable_textareas', 'true',
        """Make `<textarea>` fields resizable. Requires !JavaScript.
        (''since 0.12'')""")

    auto_preview_timeout = FloatOption('trac', 'auto_preview_timeout', 2.0,
        """Inactivity timeout in seconds after which the automatic wiki preview
        triggers an update. This option can contain floating-point values. The
        lower the setting, the more requests will be made to the server. Set
        this to 0 to disable automatic preview. The default is 2.0 seconds.
        (''since 0.12'')""")

    default_dateinfo_format = Option('trac', 'default_dateinfo_format',
        'relative',
        """The date information format. Valid options are 'relative' for
        displaying relative format and 'absolute' for displaying absolute
        format. (''since 0.13'')
        """)

    templates = None

    # A dictionary of default context data for templates
    _default_context_data = {
        '_': translation.gettext,
        'all': all,
        'any': any,
        'classes': presentation.classes,
        'date': datetime.date,
        'datetime': datetime.datetime,
        'dgettext': translation.dgettext,
        'dngettext': translation.dngettext,
        'first_last': presentation.first_last,
        'get_reporter_id': get_reporter_id,
        'gettext': translation.gettext,
        'group': presentation.group,
        'groupby': compat.py_groupby, # http://bugs.python.org/issue2246
        'http_date': http_date,
        'istext': presentation.istext,
        'javascript_quote': javascript_quote,
        'ngettext': translation.ngettext,
        'paginate': presentation.paginate,
        'partial': partial,
        'pathjoin': pathjoin,
        'plaintext': plaintext,
        'pprint': pprint.pformat,
        'pretty_size': pretty_size,
        'pretty_timedelta': pretty_timedelta,
        'quote_plus': unicode_quote_plus,
        'reversed': reversed,
        'separated': presentation.separated,
        'shorten_line': shorten_line,
        'sorted': sorted,
        'time': datetime.time,
        'timedelta': datetime.timedelta,
        'to_json': presentation.to_json,
        'to_unicode': to_unicode,
        'utc': utc,
    }

    # ISystemInfoProvider methods
    
    def get_system_info(self):
        import genshi
        yield 'Genshi', get_pkginfo(genshi).get('version')
        try:
            import babel
        except ImportError:
            babel = None
        if babel is not None:
            info = get_pkginfo(babel).get('version')
            if not get_available_locales():
                info += " (translations unavailable)" # No i18n on purpose
                self.log.warning("Locale data is missing")
            yield 'Babel', info

    # IEnvironmentSetupParticipant methods

    def environment_created(self):
        """Create the environment templates directory."""
        if self.env.path:
            templates_dir = os.path.join(self.env.path, 'templates')
            if not os.path.exists(templates_dir):
                os.mkdir(templates_dir)

            site_path = os.path.join(templates_dir, 'site.html.sample')
            with open(site_path, 'w') as fileobj:
                fileobj.write("""\
<html xmlns="http://www.w3.org/1999/xhtml"
      xmlns:xi="http://www.w3.org/2001/XInclude"
      xmlns:py="http://genshi.edgewall.org/"
      py:strip="">
  <!--!
    This file allows customizing the appearance of the Trac installation.
    Add your customizations here and rename the file to site.html. Note that
    it will take precedence over a global site.html placed in the directory
    specified by [inherit] templates_dir.
    
    More information about site appearance customization can be found here:
    
      http://trac.edgewall.org/wiki/TracInterfaceCustomization#SiteAppearance
  -->
</html>
""")

    def environment_needs_upgrade(self, db):
        return False

    def upgrade_environment(self, db):
        pass

    # IRequestHandler methods

    def match_request(self, req):
        match = re.match(r'/chrome/(?P<prefix>[^/]+)/+(?P<filename>.+)',
                         req.path_info)
        if match:
            req.args['prefix'] = match.group('prefix')
            req.args['filename'] = match.group('filename')
            return True

    def process_request(self, req):
        prefix = req.args['prefix']
        filename = req.args['filename']

        dirs = []
        for provider in self.template_providers:
            for dir in [os.path.normpath(dir[1]) for dir
                        in provider.get_htdocs_dirs() or []
                        if dir[0] == prefix]:
                dirs.append(dir)
                path = os.path.normpath(os.path.join(dir, filename))
                assert os.path.commonprefix([dir, path]) == dir
                if os.path.isfile(path):
                    req.send_file(path, get_mimetype(path))

        self.log.warning('File %s not found in any of %s', filename, dirs)
        raise HTTPNotFound('File %s not found', filename)

    # ITemplateProvider methods

    def get_htdocs_dirs(self):
        return [('common', pkg_resources.resource_filename('trac', 'htdocs')),
                ('shared', self.shared_htdocs_dir), 
                ('site', self.env.get_htdocs_dir())]

    def get_templates_dirs(self):
        return filter(None, [
            self.env.get_templates_dir(),
            self.shared_templates_dir,
            pkg_resources.resource_filename('trac', 'templates'),
        ])

    # IWikiSyntaxProvider methods
    
    def get_wiki_syntax(self):
        return []
    
    def get_link_resolvers(self):
        yield ('htdocs', self._format_link)

    def _format_link(self, formatter, ns, file, label):
        file, query, fragment = formatter.split_link(file)
        href = formatter.href.chrome('site', file) + query + fragment
        return tag.a(label, href=href)

    # Public API methods

    def get_all_templates_dirs(self):
        """Return a list of the names of all known templates directories."""
        dirs = []
        for provider in self.template_providers:
            dirs.extend(provider.get_templates_dirs() or [])
        return dirs

    def prepare_request(self, req, handler=None):
        """Prepare the basic chrome data for the request.
        
        :param     req: the request object
        :param handler: the `IRequestHandler` instance that is processing the
                        request
        """
        self.log.debug('Prepare chrome data for request')

        chrome = {'metas': [], 'links': {}, 'scripts': [], 'script_data': {},
                  'ctxtnav': [], 'warnings': [], 'notices': []}
        setattr(req, 'chrome', chrome)

        htdocs_location = self.htdocs_location or req.href.chrome('common')
        chrome['htdocs_location'] = htdocs_location.rstrip('/') + '/'

        # HTML <head> links
        add_link(req, 'start', req.href.wiki())
        add_link(req, 'search', req.href.search())
        add_link(req, 'help', req.href.wiki('TracGuide'))
        add_stylesheet(req, 'common/css/trac.css')
        add_script(req, self.jquery_location or 'common/js/jquery.js')
        # Only activate noConflict mode if requested to by the handler
        if handler is not None and \
           getattr(handler.__class__, 'jquery_noconflict', False):
            add_script(req, 'common/js/noconflict.js')
        add_script(req, 'common/js/babel.js')
        if req.locale is not None:
            add_script(req, 'common/js/messages/%s.js' % req.locale)
        add_script(req, 'common/js/trac.js')
        add_script(req, 'common/js/search.js')

        # Shortcut icon
        chrome['icon'] = self.get_icon_data(req)
        if chrome['icon']:
            src = chrome['icon']['src']
            mimetype = chrome['icon']['mimetype']
            add_link(req, 'icon', src, mimetype=mimetype)
            add_link(req, 'shortcut icon', src, mimetype=mimetype)

        # Logo image
        chrome['logo'] = self.get_logo_data(req.href, req.abs_href)

        # Navigation links
        allitems = {}
        active = None
        for contributor in self.navigation_contributors:
            try:
                for category, name, text in \
                        contributor.get_navigation_items(req) or []:
                    category_section = self.config[category]
                    if category_section.getbool(name, True):
                        # the navigation item is enabled (this is the default)
                        item = None
                        if isinstance(text, Element) and \
                                text.tag.localname == 'a':
                            item = text
                        label = category_section.get(name + '.label')
                        href = category_section.get(name + '.href')
                        if href:
                            if href.startswith('/'):
                                href = req.href + href
                            if label:
                                item = tag.a(label) # create new label
                            elif not item:
                                item = tag.a(text) # wrap old text
                            item = item(href=href) # use new href
                        elif label and item: # create new label, use old href
                            item = tag.a(label, href=item.attrib.get('href'))
                        elif not item: # use old text
                            item = text
                        allitems.setdefault(category, {})[name] = item
                if contributor is handler:
                    active = contributor.get_active_navigation_item(req)
            except Exception, e:
                name = contributor.__class__.__name__
                if isinstance(e, TracError):
                    self.log.warning("Error with navigation contributor %s",
                                     name)
                else:
                    self.log.error("Error with navigation contributor %s: %s",
                                   name, exception_to_unicode(e))
                add_warning(req, _("Error with navigation contributor "
                                   '"%(name)s"', name=name))

        nav = {}
        for category, items in [(k, v.items()) for k, v in allitems.items()]:
            category_order = category + '_order'
            if hasattr(self, category_order):
                order = getattr(self, category_order)
                def navcmp(x, y):
                    if x[0] not in order:
                        return int(y[0] in order)
                    if y[0] not in order:
                        return -int(x[0] in order)
                    return cmp(order.index(x[0]), order.index(y[0]))
                items.sort(navcmp)

            nav[category] = []
            for name, label in items:
                nav[category].append({
                    'name': name,
                    'label': label,
                    'active': name == active
                })

        chrome['nav'] = nav
        
        # Default theme file
        chrome['theme'] = 'theme.html'

        # Avoid recursion by registering as late as possible (#8583)
        req.add_redirect_listener(_save_messages)

        return chrome

    def get_icon_data(self, req):
        icon = {}
        icon_src = icon_abs_src = self.env.project_icon
        if icon_src:
            if not icon_src.startswith('/') and icon_src.find('://') == -1:
                if '/' in icon_src:
                    icon_abs_src = req.abs_href.chrome(icon_src)
                    icon_src = req.href.chrome(icon_src)
                else:
                    icon_abs_src = req.abs_href.chrome('common', icon_src)
                    icon_src = req.href.chrome('common', icon_src)
            mimetype = get_mimetype(icon_src)
            icon = {'src': icon_src, 'abs_src': icon_abs_src,
                    'mimetype': mimetype}
        return icon

    def get_logo_data(self, href, abs_href=None):
        # TODO: Possibly, links to 'common/' could use chrome.htdocs_location
        logo = {}
        logo_src = self.logo_src
        if logo_src:
            abs_href = abs_href or href
            if logo_src.startswith(('http://', 'https://', '/')):
                # Nothing further can be calculated
                logo_src_abs = logo_src
            elif '/' in logo_src:
                # Like 'common/trac_banner.png' or 'site/my_banner.png'
                logo_src_abs = abs_href.chrome(logo_src)
                logo_src = href.chrome(logo_src)
            else:
                # Like 'trac_banner.png'
                logo_src_abs = abs_href.chrome('common', logo_src)
                logo_src = href.chrome('common', logo_src)
            width = self.logo_width if self.logo_width > -1 else None
            height = self.logo_height if self.logo_height > -1 else None
            logo = {
                'link': self.logo_link, 'src': logo_src,
                'src_abs': logo_src_abs, 'alt': self.logo_alt,
                'width': width, 'height': height
            }
        else:
            logo = {'link': self.logo_link, 'alt': self.logo_alt}
        return logo

    def populate_data(self, req, data):
        d = self._default_context_data.copy()
        d['trac'] = {
            'version': VERSION,
            'homepage': 'http://trac.edgewall.org/', # FIXME: use setup data
        }
        
        href = req and req.href
        abs_href = req.abs_href if req else self.env.abs_href
        admin_href = None
        if self.env.project_admin_trac_url == '.':
            admin_href = href
        elif self.env.project_admin_trac_url:
            admin_href = Href(self.env.project_admin_trac_url)
            
        d['project'] = {
            'name': self.env.project_name,
            'descr': self.env.project_description,
            'url': self.env.project_url,
            'admin': self.env.project_admin,
            'admin_href': admin_href,
            'admin_trac_url': self.env.project_admin_trac_url,
        }
        d['chrome'] = {
            'footer': Markup(translation.gettext(self.env.project_footer))
        }
        if req:
            d['chrome'].update(req.chrome)
        else:
            d['chrome'].update({
                'htdocs_location': self.htdocs_location,
                'logo': self.get_logo_data(self.env.abs_href),
            })

        try:
            show_email_addresses = (self.show_email_addresses or not req or \
                                'EMAIL_VIEW' in req.perm)
        except Exception, e:
            # simply log the exception here, as we might already be rendering
            # the error page
            self.log.error("Error during check of EMAIL_VIEW: %s", 
                           exception_to_unicode(e))
            show_email_addresses = False

        def pretty_dateinfo(date, format=None, dateonly=False):
            absolute = user_time(req, format_datetime, date)
            relative = pretty_timedelta(date)
            if not format:
                format = req.session.get('dateinfo',
                                         self.default_dateinfo_format)
            if format == 'absolute':
                label = absolute
                title = _("%(relativetime)s ago", relativetime=relative)
            else:
                label = _("%(relativetime)s ago", relativetime=relative) \
                        if not dateonly else relative
                title = absolute
            return tag.span(label, title=title)

        def dateinfo(date):
            return pretty_dateinfo(date, format='relative', dateonly=True)

        def get_rel_url(resource, **kwargs):
            return get_resource_url(self.env, resource, href, **kwargs)

        def get_abs_url(resource, **kwargs):
            return get_resource_url(self.env, resource, abs_href, **kwargs)

        d.update({
            'context': web_context(req) if req else None,
            'Resource': Resource,
            'url_of': get_rel_url,
            'abs_url_of': get_abs_url,
            'name_of': partial(get_resource_name, self.env),
            'shortname_of': partial(get_resource_shortname, self.env),
            'summary_of': partial(get_resource_summary, self.env),
            'req': req,
            'abs_href': abs_href,
            'href': href,
            'perm': req and req.perm,
            'authname': req.authname if req else '<trac>',
            'locale': req and req.locale,
            'show_email_addresses': show_email_addresses,
            'show_ip_addresses': self.show_ip_addresses,
            'authorinfo': partial(self.authorinfo, req),
            'authorinfo_short': self.authorinfo_short,
            'format_author': partial(self.format_author, req),
            'format_emails': self.format_emails,
            'get_systeminfo': self.env.get_systeminfo,

            # Date/time formatting
            'dateinfo': dateinfo,
            'pretty_dateinfo': pretty_dateinfo,
            'format_datetime': partial(user_time, req, format_datetime),
            'format_date': partial(user_time, req, format_date),
            'format_time': partial(user_time, req, format_time),
            'fromtimestamp': partial(datetime.datetime.fromtimestamp,
                                     tz=req and req.tz),
            'from_utimestamp': from_utimestamp,

            # Wiki-formatting functions
            'wiki_to': partial(format_to, self.env),
            'wiki_to_html': partial(format_to_html, self.env),
            'wiki_to_oneliner': partial(format_to_oneliner, self.env),
        })

        # Finally merge in the page-specific data
        d.update(data)
        return d

    def load_template(self, filename, method=None):
        """Retrieve a Template and optionally preset the template data.

        Also, if the optional `method` argument is set to `'text'`, a
        `NewTextTemplate` instance will be created instead of a
        `MarkupTemplate`.
        """
        if not self.templates:
            self.templates = TemplateLoader(
                self.get_all_templates_dirs(), auto_reload=self.auto_reload,
                max_cache_size=self.genshi_cache_size,
                default_encoding="utf-8",
                variable_lookup='lenient', callback=lambda template:
                Translator(translation.get_translations()).setup(template))

        if method == 'text':
            cls = NewTextTemplate
        else:
            cls = MarkupTemplate

        return self.templates.load(filename, cls=cls)

    def render_template(self, req, filename, data, content_type=None,
                        fragment=False):
        """Render the `filename` using the `data` for the context.

        The `content_type` argument is used to choose the kind of template
        used (`NewTextTemplate` if `'text/plain'`, `MarkupTemplate` otherwise),
        and tweak the rendering process (use of XHTML Strict doctype if
        `'text/html'` is given).

        When `fragment` is specified, the (filtered) Genshi stream is
        returned.
        """
        if content_type is None:
            content_type = 'text/html'
        method = {'text/html': 'xhtml',
                  'text/plain': 'text'}.get(content_type, 'xml')

        if method == "xhtml":
            # Retrieve post-redirect messages saved in session
            for type_ in ['warnings', 'notices']:
                try:
                    for i in itertools.count():
                        message = req.session.pop('chrome.%s.%d' % (type_, i))
                        req.chrome[type_].append(Markup(message))
                except KeyError:
                    pass

        template = self.load_template(filename, method=method)
        data = self.populate_data(req, data)
        data['chrome']['content_type'] = content_type

        stream = template.generate(**data)

        # Filter through ITemplateStreamFilter plugins
        if self.stream_filters:
            stream |= self._filter_stream(req, method, filename, stream, data)

        if fragment:
            return stream

        if method == 'text':
            buffer = StringIO()
            stream.render('text', out=buffer, encoding='utf-8')
            return buffer.getvalue()

        doctype = {'text/html': DocType.XHTML_STRICT}.get(content_type)
        if doctype:
            if req.form_token:
                stream |= self._add_form_token(req.form_token)
            if not int(req.session.get('accesskeys', 0)):
                stream |= self._strip_accesskeys

        links = req.chrome.get('links')
        scripts = req.chrome.get('scripts')
        script_data = req.chrome.get('script_data')
        req.chrome['links'] = {}
        req.chrome['scripts'] = []
        req.chrome['script_data'] = {}
        data.setdefault('chrome', {}).update({
            'late_links': req.chrome['links'],
            'late_scripts': req.chrome['scripts'],
            'late_script_data': req.chrome['script_data'],
        })

        try:
            buffer = StringIO()
<<<<<<< HEAD
            stream.render(method, doctype=doctype, out=buffer, encoding="utf-8")
=======
            stream.render(method, doctype=doctype, out=buffer,
                          encoding='utf-8')
>>>>>>> 92dfae88
            return buffer.getvalue().translate(_translate_nop,
                                               _invalid_control_chars)
        except Exception, e:
            # restore what may be needed by the error template
            req.chrome['links'] = links
            req.chrome['scripts'] = scripts
            req.chrome['script_data'] = script_data
            # give some hints when hitting a Genshi unicode error
            if isinstance(e, UnicodeError):
                pos = self._stream_location(stream)
                if pos:
                    location = "'%s', line %s, char %s" % pos
                else:
                    location = _("(unknown template location)")
                raise TracError(_("Genshi %(error)s error while rendering "
                                  "template %(location)s", 
                                  error=e.__class__.__name__, 
                                  location=location))
            raise

    # E-mail formatting utilities

    def cc_list(self, cc_field):
        """Split a CC: value in a list of addresses."""
        ccs = []
        for cc in re.split(r'[;,]', cc_field):
            cc = cc.strip()
            if cc:
                ccs.append(cc)
        return ccs

    def format_emails(self, context, value, sep=', '):
        """Normalize a list of e-mails and obfuscate them if needed.

        :param context: the context in which the check for obfuscation should
                        be done
        :param   value: a string containing a comma-separated list of e-mails
        :param     sep: the separator to use when rendering the list again
        """
        all_cc = self.cc_list(value)
        if not (self.show_email_addresses or 'EMAIL_VIEW' in context.perm):
            all_cc = [obfuscate_email_address(cc) for cc in all_cc]
        return sep.join(all_cc)
    
    def authorinfo(self, req, author, email_map=None):
        return self.format_author(req, 
                                  email_map and '@' not in author and
                                  email_map.get(author) or author)

    def get_email_map(self):
        """Get the email addresses of all known users."""
        email_map = {}
        if self.show_email_addresses:
            for username, name, email in self.env.get_known_users():
                if email:
                    email_map[username] = email
        return email_map
        
    _long_author_re = re.compile(r'.*<([^@]+)@[^@]+>\s*|([^@]+)@[^@]+')
    
    def authorinfo_short(self, author):
        if not author or author == 'anonymous':
            return _("anonymous")
        match = self._long_author_re.match(author)
        if match:
            return match.group(1) or match.group(2)
        return author

    def format_author(self, req, author):
        if not author or author == 'anonymous':
            return _("anonymous")
        if self.show_email_addresses or not req or 'EMAIL_VIEW' in req.perm:
            return author
        return obfuscate_email_address(author)

    # Element modifiers

    def add_textarea_grips(self, req):
        """Make `<textarea class="trac-resizable">` fields resizable if enabled
        by configuration."""
        if self.resizable_textareas:
            add_script(req, 'common/js/resizer.js')

    def add_wiki_toolbars(self, req):
        """Add wiki toolbars to `<textarea class="wikitext">` fields."""
        add_script(req, 'common/js/wikitoolbar.js')
        self.add_textarea_grips(req)

    def add_auto_preview(self, req):
        """Setup auto-preview for `<textarea>` fields."""
        add_script(req, 'common/js/auto_preview.js')
        add_script_data(req, {
            'auto_preview_timeout': self.auto_preview_timeout,
            'form_token': req.form_token})

    # Template filters

    def _add_form_token(self, token):
        elem = tag.div(
            tag.input(type='hidden', name='__FORM_TOKEN', value=token)
        )
        def _generate(stream, ctxt=None):
            for kind, data, pos in stream:
                if kind is START and data[0].localname == 'form' \
                                 and data[1].get('method', '').lower() == 'post':
                    yield kind, data, pos
                    for event in elem.generate():
                        yield event
                else:
                    yield kind, data, pos
        return _generate

    def _strip_accesskeys(self, stream, ctxt=None):
        for kind, data, pos in stream:
            if kind is START and 'accesskey' in data[1]:
                data = data[0], Attrs([(k, v) for k, v in data[1]
                                       if k != 'accesskey'])
            yield kind, data, pos

    def _filter_stream(self, req, method, filename, stream, data):
        def inner(stream, ctxt=None):
            for filter in self.stream_filters:
                stream = filter.filter_stream(req, method, filename, stream,
                                              data)
            return stream
        return inner

    def _stream_location(self, stream):
        for kind, data, pos in stream:
            return pos
<|MERGE_RESOLUTION|>--- conflicted
+++ resolved
@@ -957,12 +957,8 @@
 
         try:
             buffer = StringIO()
-<<<<<<< HEAD
-            stream.render(method, doctype=doctype, out=buffer, encoding="utf-8")
-=======
             stream.render(method, doctype=doctype, out=buffer,
                           encoding='utf-8')
->>>>>>> 92dfae88
             return buffer.getvalue().translate(_translate_nop,
                                                _invalid_control_chars)
         except Exception, e:
