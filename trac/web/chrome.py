--- conflicted
+++ resolved
@@ -822,73 +822,7 @@
         chrome['logo'] = self.get_logo_data(req.href, req.abs_href)
 
         # Navigation links
-<<<<<<< HEAD
         chrome['nav'] = self.get_navigation_items(req, handler)
-=======
-        allitems = {}
-        active = None
-        for contributor in self.navigation_contributors:
-            try:
-                for category, name, text in \
-                        contributor.get_navigation_items(req) or []:
-                    category_section = self.config[category]
-                    if category_section.getbool(name, True):
-                        # the navigation item is enabled (this is the default)
-                        item = text if isinstance(text, Element) and \
-                                       text.tag.localname == 'a' \
-                                    else None
-                        label = category_section.get(name + '.label')
-                        href = category_section.get(name + '.href')
-                        if href and href.startswith('/'):
-                            href = req.href + href
-                        if item:
-                            if label:
-                                item.children[0] = label
-                            if href:
-                                item = item(href=href)
-                        else:
-                            if href or label:
-                                item = tag.a(label or text, href=href)
-                            else:
-                                item = text
-                        allitems.setdefault(category, {})[name] = item
-                if contributor is handler:
-                    active = contributor.get_active_navigation_item(req)
-            except Exception, e:
-                name = contributor.__class__.__name__
-                if isinstance(e, TracError):
-                    self.log.warning("Error with navigation contributor %s: "
-                                     "%s", name, exception_to_unicode(e))
-                else:
-                    self.log.error("Error with navigation contributor %s: %s",
-                                   name,
-                                   exception_to_unicode(e, traceback=True))
-                add_warning(req, _("Error with navigation contributor "
-                                   '"%(name)s"', name=name))
-
-        nav = {}
-        for category, items in [(k, v.items()) for k, v in allitems.items()]:
-            category_order = category + '_order'
-            if hasattr(self, category_order):
-                order = getattr(self, category_order)
-                def navcmp(x, y):
-                    if x[0] not in order:
-                        return int(y[0] in order)
-                    if y[0] not in order:
-                        return -int(x[0] in order)
-                    return cmp(order.index(x[0]), order.index(y[0]))
-                items.sort(navcmp)
-
-            nav[category] = []
-            for name, label in items:
-                nav[category].append({
-                    'name': name,
-                    'label': label,
-                    'active': name == active
-                })
-
-        chrome['nav'] = nav
->>>>>>> eb262ba7
 
         # Default theme file
         chrome['theme'] = 'theme.html'
@@ -983,11 +917,12 @@
             except Exception as e:
                 name = contributor.__class__.__name__
                 if isinstance(e, TracError):
-                    self.log.warning("Error with navigation contributor %s",
-                                     name)
+                    self.log.warning("Error with navigation contributor %s: "
+                                     "%s", name, exception_to_unicode(e))
                 else:
                     self.log.error("Error with navigation contributor %s: %s",
-                                   name, exception_to_unicode(e))
+                                   name,
+                                   exception_to_unicode(e, traceback=True))
                 add_warning(req, _("Error with navigation contributor "
                                    '"%(name)s"', name=name))
 
