# -*- coding: utf-8 -*-
#
# Copyright (C) 2005-2014 Edgewall Software
# Copyright (C) 2005 Jonas Borgström <jonas@edgewall.com>
# All rights reserved.
#
# This software is licensed as described in the file COPYING, which
# you should have received as part of this distribution. The terms
# are also available at http://trac.edgewall.com/license.html.
#
# This software consists of voluntary contributions made by many
# individuals. For the exact contribution history, see the revision
# history and logs, available at http://trac.edgewall.org/.
#
# Author: Jonas Borgström <jonas@edgewall.com>

import os
import pkg_resources
import re
import shutil
from functools import partial

from trac.admin.api import IAdminPanelProvider
from trac.core import *
from trac.loader import get_plugin_info
from trac.log import LOG_LEVELS
from trac.perm import IPermissionRequestor, PermissionExistsError, \
                      PermissionSystem
from trac.util.datefmt import all_timezones, pytz
from trac.util.html import tag
from trac.util.text import exception_to_unicode, unicode_from_base64, \
                           unicode_to_base64
from trac.util.translation import _, Locale, get_available_locales, \
                                  ngettext, tag_
from trac.web.api import HTTPNotFound, IRequestHandler, \
                         is_valid_default_handler
from trac.web.chrome import Chrome, INavigationContributor, \
                            ITemplateProvider, add_notice, add_stylesheet, \
                            add_warning
from trac.wiki.formatter import format_to_html


class AdminModule(Component):
    """Web administration interface provider and panel manager."""

    implements(INavigationContributor, IRequestHandler, ITemplateProvider)

    panel_providers = ExtensionPoint(IAdminPanelProvider)

    # INavigationContributor methods

    def get_active_navigation_item(self, req):
        return 'admin'

    def get_navigation_items(self, req):
        # The 'Admin' navigation item is only visible if at least one
        # admin panel is available
        panels, providers = self._get_panels(req)
        if panels:
            yield 'mainnav', 'admin', tag.a(_("Admin"), href=req.href.admin())

    # IRequestHandler methods

    def match_request(self, req):
        match = re.match('/admin(?:/([^/]+)(?:/([^/]+)(?:/(.+))?)?)?$',
                         req.path_info)
        if match:
            req.args['cat_id'] = match.group(1)
            req.args['panel_id'] = match.group(2)
            req.args['path_info'] = match.group(3)
            return True

    def process_request(self, req):
        panels, providers = self._get_panels(req)
        if not panels:
            raise HTTPNotFound(_("No administration panels available"))

        def _panel_order(panel):
            items = panel[::2]
            return items[0] != 'general', items != ('general', 'basics'), items
        panels.sort(key=_panel_order)

        cat_id = req.args.get('cat_id') or panels[0][0]
        panel_id = req.args.get('panel_id')
        path_info = req.args.get('path_info')
        if not panel_id:
            try:
                panel_id = \
                    filter(lambda panel: panel[0] == cat_id, panels)[0][2]
            except IndexError:
                raise HTTPNotFound(_("Unknown administration panel"))

        provider = providers.get((cat_id, panel_id))
        if not provider:
            raise HTTPNotFound(_("Unknown administration panel"))

        resp = provider.render_admin_panel(req, cat_id, panel_id, path_info)
        template, data = resp[:2]

        data.update({
            'active_cat': cat_id, 'active_panel': panel_id,
            'panel_href': partial(req.href, 'admin', cat_id, panel_id),
            'panels': [{
                'category': {'id': panel[0], 'label': panel[1]},
                'panel': {'id': panel[2], 'label': panel[3]}
            } for panel in panels]
        })

        add_stylesheet(req, 'common/css/admin.css')
        return resp

    # ITemplateProvider methods

    def get_htdocs_dirs(self):
        return []

    def get_templates_dirs(self):
        return [pkg_resources.resource_filename('trac.admin', 'templates')]

    # Internal methods

    def _get_panels(self, req):
        """Return a list of available admin panels."""
        panels = []
        providers = {}

        for provider in self.panel_providers:
            p = list(provider.get_admin_panels(req) or [])
            for panel in p:
                providers[(panel[0], panel[2])] = provider
            panels += p

        return panels, providers


def _save_config(config, req, log, notices=None):
    """Try to save the config, and display either a success notice or a
    failure warning.
    """
    try:
        config.save()
        if notices is None:
            notices = [_("Your changes have been saved.")]
        for notice in notices:
            add_notice(req, notice)
    except Exception as e:
        log.error("Error writing to trac.ini: %s", exception_to_unicode(e))
        add_warning(req, _("Error writing to trac.ini, make sure it is "
                           "writable by the web server. Your changes have "
                           "not been saved."))


class BasicsAdminPanel(Component):

    implements(IAdminPanelProvider)

    request_handlers = ExtensionPoint(IRequestHandler)

    # IAdminPanelProvider methods

    def get_admin_panels(self, req):
        if 'TRAC_ADMIN' in req.perm('admin', 'general/basics'):
            yield ('general', _("General"), 'basics', _("Basic Settings"))

    def render_admin_panel(self, req, cat, page, path_info):
        valid_default_handlers = [handler.__class__.__name__
                                  for handler in self.request_handlers
                                  if is_valid_default_handler(handler)]
        if Locale:
            locale_ids = get_available_locales()
            locales = [Locale.parse(locale) for locale in locale_ids]
            # don't use str(locale) to prevent storing expanded locale
            # identifier, see #11258
            languages = sorted((id, locale.display_name)
                               for id, locale in zip(locale_ids, locales))
        else:
            locale_ids, locales, languages = [], [], []

        if req.method == 'POST':
            for option in ('name', 'url', 'descr'):
                self.config.set('project', option, req.args.get(option))

            default_handler = req.args.get('default_handler')
            self.config.set('trac', 'default_handler', default_handler)

            default_timezone = req.args.get('default_timezone')
            if default_timezone not in all_timezones:
                default_timezone = ''
            self.config.set('trac', 'default_timezone', default_timezone)

            default_language = req.args.get('default_language')
            if default_language not in locale_ids:
                default_language = ''
            self.config.set('trac', 'default_language', default_language)

            default_date_format = req.args.get('default_date_format')
            if default_date_format != 'iso8601':
                default_date_format = ''
            self.config.set('trac', 'default_date_format',
                            default_date_format)

            default_dateinfo_format = req.args.get('default_dateinfo_format')
            if default_dateinfo_format not in ('relative', 'absolute'):
                default_dateinfo_format = 'relative'
            self.config.set('trac', 'default_dateinfo_format',
                            default_dateinfo_format)

            _save_config(self.config, req, self.log)
            req.redirect(req.href.admin(cat, page))

        default_handler = self.config.get('trac', 'default_handler')
        default_timezone = self.config.get('trac', 'default_timezone')
        default_language = self.config.get('trac', 'default_language')
        default_date_format = self.config.get('trac', 'default_date_format')
        default_dateinfo_format = self.config.get('trac',
                                                  'default_dateinfo_format')

        data = {
            'default_handler': default_handler,
            'valid_default_handlers': sorted(valid_default_handlers),
            'default_timezone': default_timezone,
            'timezones': all_timezones,
            'has_pytz': pytz is not None,
            'default_language': default_language.replace('-', '_'),
            'languages': languages,
            'default_date_format': default_date_format,
            'default_dateinfo_format': default_dateinfo_format,
            'has_babel': Locale is not None,
        }
        Chrome(self.env).add_textarea_grips(req)
        return 'admin_basics.html', data


class LoggingAdminPanel(Component):

    implements(IAdminPanelProvider)

    # IAdminPanelProvider methods

    def get_admin_panels(self, req):
        if 'TRAC_ADMIN' in req.perm('admin', 'general/logging'):
            yield ('general', _("General"), 'logging', _("Logging"))

    def render_admin_panel(self, req, cat, page, path_info):
        log_type = self.env.log_type
        log_level = self.env.log_level
        log_file = self.env.log_file
        log_dir = self.env.log_dir

        log_types = [
            dict(name='none', label=_("None"),
                 selected=log_type == 'none', disabled=False),
            dict(name='stderr', label=_("Console"),
                 selected=log_type == 'stderr', disabled=False),
            dict(name='file', label=_("File"),
                 selected=log_type == 'file', disabled=False),
            dict(name='syslog', label=_("Syslog"),
                 selected=log_type in ('unix', 'syslog'),
                 disabled=os.name != 'posix'),
            dict(name='eventlog', label=_("Windows event log"),
                 selected=log_type in ('winlog', 'eventlog', 'nteventlog'),
                 disabled=os.name != 'nt'),
        ]

        if req.method == 'POST':
            changed = False

            new_type = req.args.get('log_type')
            if new_type not in [t['name'] for t in log_types]:
                raise TracError(
                    _("Unknown log type %(type)s", type=new_type),
                    _("Invalid log type")
                )
            new_file = req.args.get('log_file', 'trac.log')
            if not new_file:
                raise TracError(_("You must specify a log file"),
                                _("Missing field"))
            new_level = req.args.get('log_level')
            if new_level not in LOG_LEVELS:
                raise TracError(
                    _("Unknown log level %(level)s", level=new_level),
                    _("Invalid log level"))

            # Create logger to be sure the configuration is valid.
            new_file_path = new_file
            if not os.path.isabs(new_file_path):
                new_file_path = os.path.join(self.env.log_dir, new_file)
            try:
                logger, handler = \
                    self.env.create_logger(new_type, new_file_path, new_level,
                                           self.env.log_format)
            except Exception as e:
                add_warning(req,
                            tag_("Changes not saved. Logger configuration "
                                 "error: %(error)s. Inspect the log for more "
                                 "information.",
                                 error=tag.code(exception_to_unicode(e))))
                self.log.error("Logger configuration error: %s",
                               exception_to_unicode(e, traceback=True))
            else:
                handler.close()
                if new_type != log_type:
                    self.config.set('logging', 'log_type', new_type)
                    changed = True
                    log_type = new_type

                if log_type == 'none':
                    self.config.remove('logging', 'log_level')
                    changed = True
                else:
                    if new_level != log_level:
                        self.config.set('logging', 'log_level', new_level)
                        changed = True
                        log_level = new_level

                if log_type == 'file':
                    if new_file != log_file:
                        self.config.set('logging', 'log_file', new_file)
                        changed = True
                        log_file = new_file
                else:
                    self.config.remove('logging', 'log_file')
                    changed = True

            if changed:
                _save_config(self.config, req, self.log),
            req.redirect(req.href.admin(cat, page))

        data = {
            'type': log_type, 'types': log_types,
            'level': log_level, 'levels': LOG_LEVELS,
            'file': log_file, 'dir': log_dir
        }
        return 'admin_logging.html', {'log': data}


class PermissionAdminPanel(Component):

    implements(IAdminPanelProvider, IPermissionRequestor)

    # IPermissionRequestor methods
    def get_permission_actions(self):
        actions = ['PERMISSION_GRANT', 'PERMISSION_REVOKE']
        return actions + [('PERMISSION_ADMIN', actions)]

    # IAdminPanelProvider methods
    def get_admin_panels(self, req):
        perm = req.perm('admin', 'general/perm')
        if 'PERMISSION_GRANT' in perm or 'PERMISSION_REVOKE' in perm:
            yield ('general', _("General"), 'perm', _("Permissions"))

    def render_admin_panel(self, req, cat, page, path_info):
        perm = PermissionSystem(self.env)
        all_actions = perm.get_actions()

        if req.method == 'POST':
            subject = req.args.get('subject', '').strip()
            target = req.args.get('target', '').strip()
            action = req.args.get('action')
            group = req.args.get('group', '').strip()

            if subject and subject.isupper() or \
                    group and group.isupper() or \
                    target and target.isupper():
                raise TracError(_("All upper-cased tokens are reserved for "
                                  "permission names."))

            # Grant permission to subject
            if 'add' in req.args and subject and action:
                req.perm('admin', 'general/perm').require('PERMISSION_GRANT')
                if action not in all_actions:
                    raise TracError(_("Unknown action"))
                req.perm.require(action)
                try:
                    perm.grant_permission(subject, action)
                except TracError as e:
                    add_warning(req, e)
                else:
                    add_notice(req, _("The subject %(subject)s has been "
                                      "granted the permission %(action)s.",
                                      subject=subject, action=action))
                    req.redirect(req.href.admin(cat, page))

            # Add subject to group
            elif 'add' in req.args and subject and group:
                req.perm('admin', 'general/perm').require('PERMISSION_GRANT')
                for action in perm.get_user_permissions(group):
                    req.perm.require(action,
                        message=_("The subject %(subject)s was not added to "
                                  "the group %(group)s because the group has "
                                  "%(perm)s permission and users cannot grant "
                                  "permissions they don't possess.",
                                  subject=subject, group=group, perm=action))
                try:
                    perm.grant_permission(subject, group)
                except TracError as e:
                    add_warning(req, e)
                else:
                    add_notice(req, _("The subject %(subject)s has been "
                                      "added to the group %(group)s.",
                                      subject=subject, group=group))
                    req.redirect(req.href.admin(cat, page))

            # Copy permissions to subject
<<<<<<< HEAD
            elif 'copy' in req.args and subject and target:
                req.perm.require('PERMISSION_GRANT')
=======
            elif req.args.get('copy') and subject and target:
                req.perm('admin', 'general/perm').require('PERMISSION_GRANT')
>>>>>>> 881f3eae

                subject_permissions = perm.get_users_dict().get(subject, [])
                if not subject_permissions:
                    add_warning(req, _("The subject %(subject)s does not "
                                       "have any permissions.",
                                       subject=subject))

                for action in subject_permissions:
                    if action not in all_actions:  # plugin disabled?
                        self.log.warning("Skipped granting %s to %s: "
                                         "permission unavailable.",
                                         action, target)
                    else:
                        if action not in req.perm:
                            add_warning(req,
                                        _("The permission %(action)s was "
                                          "not granted to %(subject)s "
                                          "because users cannot grant "
                                          "permissions they don't possess.",
                                          action=action, subject=subject))
                            continue
                        try:
                            perm.grant_permission(target, action)
                        except PermissionExistsError:
                            pass
                        else:
                            add_notice(req, _("The subject %(subject)s has "
                                              "been granted the permission "
                                              "%(action)s.",
                                              subject=target, action=action))
                req.redirect(req.href.admin(cat, page))

            # Remove permissions action
            elif 'remove' in req.args and 'sel' in req.args:
                req.perm('admin', 'general/perm').require('PERMISSION_REVOKE')
                for key in req.args.getlist('sel'):
                    subject, action = key.split(':', 1)
                    subject = unicode_from_base64(subject)
                    action = unicode_from_base64(action)
                    if (subject, action) in perm.get_all_permissions():
                        perm.revoke_permission(subject, action)
                add_notice(req, _("The selected permissions have been "
                                  "revoked."))
                req.redirect(req.href.admin(cat, page))

        return 'admin_perms.html', {
            'actions': all_actions,
            'allowed_actions': [a for a in all_actions if a in req.perm],
            'perms': perm.get_users_dict(),
            'groups': perm.get_groups_dict(),
            'unicode_to_base64': unicode_to_base64
        }


class PluginAdminPanel(Component):

    implements(IAdminPanelProvider)

    # IAdminPanelProvider methods

    def get_admin_panels(self, req):
        if 'TRAC_ADMIN' in req.perm('admin', 'general/plugin'):
            yield ('general', _("General"), 'plugin', _("Plugins"))

    def render_admin_panel(self, req, cat, page, path_info):
        if req.method == 'POST':
            if 'install' in req.args:
                self._do_install(req)
            elif 'uninstall' in req.args:
                self._do_uninstall(req)
            else:
                self._do_update(req)
            anchor = ''
            if 'plugin' in req.args:
                anchor = '#no%d' % (req.args.getint('plugin') + 1)
            req.redirect(req.href.admin(cat, page) + anchor)

        return self._render_view(req)

    # Internal methods

    def _do_install(self, req):
        """Install a plugin."""
        if 'plugin_file' not in req.args:
            raise TracError(_("No file uploaded"))
        upload = req.args['plugin_file']
        if isinstance(upload, unicode) or not upload.filename:
            raise TracError(_("No file uploaded"))
        plugin_filename = upload.filename.replace('\\', '/').replace(':', '/')
        plugin_filename = os.path.basename(plugin_filename)
        if not plugin_filename:
            raise TracError(_("No file uploaded"))
        if not plugin_filename.endswith('.egg') and \
                not plugin_filename.endswith('.py'):
            raise TracError(_("Uploaded file is not a Python source file or "
                              "egg"))

        target_path = os.path.join(self.env.plugins_dir, plugin_filename)
        if os.path.isfile(target_path):
            raise TracError(_("Plugin %(name)s already installed",
                              name=plugin_filename))

        self.log.info("Installing plugin %s", plugin_filename)
        flags = os.O_CREAT + os.O_WRONLY + os.O_EXCL
        try:
            flags += os.O_BINARY
        except AttributeError:
            # OS_BINARY not available on every platform
            pass
        with os.fdopen(os.open(target_path, flags, 0666), 'w') as target_file:
            shutil.copyfileobj(upload.file, target_file)
            self.log.info("Plugin %s installed to %s", plugin_filename,
                          target_path)
        # TODO: Validate that the uploaded file is a valid Trac plugin

        # Make the environment reset itself on the next request
        self.env.config.touch()

    def _do_uninstall(self, req):
        """Uninstall a plugin."""
        plugin_filename = req.args.get('plugin_filename')
        if not plugin_filename:
            return
        plugin_path = os.path.join(self.env.plugins_dir, plugin_filename)
        if not os.path.isfile(plugin_path):
            return
        self.log.info("Uninstalling plugin %s", plugin_filename)
        os.remove(plugin_path)

        # Make the environment reset itself on the next request
        self.env.config.touch()

    def _do_update(self, req):
        """Update component enable state."""
        components = req.args.getlist('component')
        enabled = req.args.getlist('enable')
        added, removed = [], []

        # FIXME: this needs to be more intelligent and minimize multiple
        # component names to prefix rules

        for component in components:
            is_enabled = bool(self.env.is_component_enabled(component))
            must_enable = component in enabled
            if is_enabled != must_enable:
                self.config.set('components', component,
                                'disabled' if is_enabled else 'enabled')
                self.log.info("%sabling component %s",
                              "Dis" if is_enabled else "En", component)
                if must_enable:
                    added.append(component)
                else:
                    removed.append(component)

        if added or removed:
            def make_list(items):
                parts = [item.rsplit('.', 1) for item in items]
                return tag.table(tag.tbody(
                    tag.tr(tag.td(c, class_='trac-name'),
                           tag.td('(%s.*)' % m, class_='trac-name'))
                    for m, c in parts), class_='trac-pluglist')

            added.sort()
            removed.sort()
            notices = []
            if removed:
                msg = ngettext("The following component has been disabled:",
                               "The following components have been disabled:",
                               len(removed))
                notices.append(tag(msg, make_list(removed)))
            if added:
                msg = ngettext("The following component has been enabled:",
                               "The following components have been enabled:",
                               len(added))
                notices.append(tag(msg, make_list(added)))

            # set the default value of options for only the enabled components
            for component in added:
                self.config.set_defaults(component=component)
            _save_config(self.config, req, self.log, notices)

    def _render_view(self, req):
        plugins = get_plugin_info(self.env, include_core=True)

        def safe_wiki_to_html(context, text):
            try:
                return format_to_html(self.env, context, text)
            except Exception as e:
                self.log.error("Unable to render component documentation: %s",
                               exception_to_unicode(e, traceback=True))
                return tag.pre(text)

        data = {
            'plugins': plugins, 'show': req.args.get('show'),
            'readonly': not os.access(self.env.plugins_dir,
                                      os.F_OK + os.W_OK),
            'safe_wiki_to_html': safe_wiki_to_html,
        }
        return 'admin_plugins.html', data<|MERGE_RESOLUTION|>--- conflicted
+++ resolved
@@ -402,13 +402,8 @@
                     req.redirect(req.href.admin(cat, page))
 
             # Copy permissions to subject
-<<<<<<< HEAD
             elif 'copy' in req.args and subject and target:
-                req.perm.require('PERMISSION_GRANT')
-=======
-            elif req.args.get('copy') and subject and target:
                 req.perm('admin', 'general/perm').require('PERMISSION_GRANT')
->>>>>>> 881f3eae
 
                 subject_permissions = perm.get_users_dict().get(subject, [])
                 if not subject_permissions:
