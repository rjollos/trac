--- conflicted
+++ resolved
@@ -24,13 +24,9 @@
 from trac.admin.api import IAdminPanelProvider
 from trac.core import *
 from trac.loader import get_plugin_info
-<<<<<<< HEAD
+from trac.log import LOG_LEVELS, LOG_LEVEL_ALIASES, LOG_LEVEL_ALIASES_MAP
 from trac.perm import IPermissionRequestor, PermissionExistsError, \
                       PermissionSystem
-=======
-from trac.log import LOG_LEVELS, LOG_LEVEL_ALIASES, LOG_LEVEL_ALIASES_MAP
-from trac.perm import PermissionSystem, IPermissionRequestor
->>>>>>> 4dd0c2e5
 from trac.util.datefmt import all_timezones, pytz
 from trac.util.html import tag
 from trac.util.text import exception_to_unicode, unicode_from_base64, \
@@ -46,8 +42,8 @@
 
 
 _valid_log_levels = set()
-_valid_log_levels.update(LOG_LEVELS)
-_valid_log_levels.update(LOG_LEVEL_ALIASES)
+_valid_log_levels.update(log.LOG_LEVELS)
+_valid_log_levels.update(log.LOG_LEVEL_ALIASES)
 
 
 class AdminModule(Component):
@@ -285,13 +281,8 @@
             if not new_file:
                 raise TracError(_("You must specify a log file"),
                                 _("Missing field"))
-<<<<<<< HEAD
-            new_level = req.args.get('log_level')
-            if new_level not in log.LOG_LEVELS:
-=======
             new_level = req.args.get('log_level', log_level)
             if new_level not in _valid_log_levels:
->>>>>>> 4dd0c2e5
                 raise TracError(
                     _("Unknown log level %(level)s", level=new_level),
                     _("Invalid log level"))
@@ -333,14 +324,11 @@
                 _save_config(self.config, req, self.log),
             req.redirect(req.href.admin(cat, page))
 
-<<<<<<< HEAD
         # Order log levels by priority value, with aliases excluded.
         all_levels = sorted(log.LOG_LEVEL_MAP, key=log.LOG_LEVEL_MAP.get,
                             reverse=True)
         log_levels = [level for level in all_levels if level in log.LOG_LEVELS]
-=======
         log_level = LOG_LEVEL_ALIASES_MAP.get(log_level, log_level)
->>>>>>> 4dd0c2e5
 
         data = {
             'type': log_type, 'types': log_types,
