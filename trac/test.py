#!/usr/bin/env python
# -*- coding: utf-8 -*-
#
# Copyright (C) 2003-2014 Edgewall Software
# Copyright (C) 2003-2005 Jonas Borgström <jonas@edgewall.com>
# Copyright (C) 2005 Christopher Lenz <cmlenz@gmx.de>
# All rights reserved.
#
# This software is licensed as described in the file COPYING, which
# you should have received as part of this distribution. The terms
# are also available at http://trac.edgewall.org/wiki/TracLicense.
#
# This software consists of voluntary contributions made by many
# individuals. For the exact contribution history, see the revision
# history and logs, available at http://trac.edgewall.org/log/.
#
# Author: Jonas Borgström <jonas@edgewall.com>
#         Christopher Lenz <cmlenz@gmx.de>

import abc
import doctest
import importlib
import inspect
import io
import logging
import logging.handlers
import numbers
import os
import shutil
import sys
import tempfile
import time
import types
import unittest

try:
    from babel import Locale
except ImportError:
    locale_en = None
else:
    locale_en = Locale.parse('en_US')

import trac.log
from trac.config import Configuration
from trac.core import ComponentManager, ComponentMeta, TracError
from trac.db.api import DatabaseManager, parse_connection_uri
from trac.env import Environment
from trac.perm import PermissionCache
from trac.ticket.default_workflow import load_workflow_config_snippet
from trac.util import translation
from trac.util.datefmt import time_now, utc
from trac.web.api import _RequestArgs, Request, arg_list_to_args
from trac.web.chrome import Chrome
from trac.web.session import Session


def Mock(bases=(), *initargs, **kw):
    """
    Simple factory for dummy classes that can be used as replacement for the
    real implementation in tests.

    Base classes for the mock can be specified using the first parameter, which
    must be either a tuple of class objects or a single class object. If the
    bases parameter is omitted, the base class of the mock will be object.

    So to create a mock that is derived from the builtin dict type, you can do:

    >>> mock = Mock(dict)
    >>> mock['foo'] = 'bar'
    >>> mock['foo']
    'bar'

    Attributes of the class are provided by any additional keyword parameters.

    >>> mock = Mock(foo='bar')
    >>> mock.foo
    'bar'

    Objects produces by this function have the special feature of not requiring
    the 'self' parameter on methods, because you should keep data at the scope
    of the test function. So you can just do:

    >>> mock = Mock(add=lambda x,y: x+y)
    >>> mock.add(1, 1)
    2

    To access attributes from the mock object from inside a lambda function,
    just access the mock itself:

    >>> mock = Mock(dict, do=lambda x: 'going to the %s' % mock[x])
    >>> mock['foo'] = 'bar'
    >>> mock.do('foo')
    'going to the bar'

    Because assignments or other types of statements don't work in lambda
    functions, assigning to a local variable from a mock function requires some
    extra work:

    >>> myvar = [None]
    >>> mock = Mock(set=lambda x: myvar.__setitem__(0, x))
    >>> mock.set(1)
    >>> myvar[0]
    1
    """
    if not isinstance(bases, tuple):
        bases = (bases,)

    # if base classes have abstractmethod and abstractproperty,
    # create dummy methods for abstracts
    attrs = {}
    def dummyfn(self, *args, **kwargs):
        raise NotImplementedError
    for base in bases:
        if getattr(base, '__metaclass__', None) is not abc.ABCMeta:
            continue
        fn = types.MethodType(dummyfn, base)
        for name, attr in inspect.getmembers(base):
            if name in attrs:
                continue
            if isinstance(attr, abc.abstractproperty) or \
                    getattr(attr, '__isabstractmethod__', False):
                attrs[name] = fn

    cls = type('Mock', bases, attrs)
    mock = cls(*initargs)
    for k, v in kw.items():
        setattr(mock, k, v)
    return mock


class MockPerm(object):
    """Fake permission class. Necessary as Mock can not be used with operator
    overloading."""

    username = ''

    def has_permission(self, action, realm_or_resource=None, id=False,
                       version=False):
        return True
    __contains__ = has_permission

    def __call__(self, realm_or_resource, id=False, version=False):
        return self

    def require(self, action, realm_or_resource=None, id=False, version=False,
                message=None):
        pass
    assert_permission = require


def MockRequest(env, **kwargs):
    """Request object for testing. Keyword arguments populate an
    `environ` dictionary and the callbacks.

    If `authname` is specified in a keyword arguments a `PermissionCache`
    object is created, otherwise if `authname` is not specified or is
    `None` a `MockPerm` object is used and the `authname` is set to
    'anonymous'.

    The following keyword arguments are commonly used:
    :keyword args: dictionary of request arguments
    :keyword authname: the name of the authenticated user, or 'anonymous'
    :keyword method: the HTTP request method
    :keyword path_info: the request path inside the application

    Additionally `cookie`, `format`, `language`, `lc_time`, `locale`,
    `remote_addr`, `remote_user`, `script_name`, `server_name`, `server_port`
    and `tz` can be specified as keyword arguments.

    :since: 1.0.11
    """

    authname = kwargs.get('authname')
    if authname is None:
        authname = 'anonymous'
        perm = MockPerm()
    else:
        perm = PermissionCache(env, authname)

    def convert(val):
        if isinstance(val, bool):
            return unicode(int(val))
        elif isinstance(val, numbers.Real):
            return unicode(val)
        elif isinstance(val, (list, tuple)):
            return [convert(v) for v in val]
        else:
            return val

    if 'arg_list' in kwargs:
        arg_list = [(k, convert(v)) for k, v in kwargs['arg_list']]
        args = arg_list_to_args(arg_list)
    else:
        args = _RequestArgs()
        args.update((k, convert(v))
                    for k, v in kwargs.get('args', {}).iteritems())
        arg_list = [(name, value) for name in args
                                  for value in args.getlist(name)]

    environ = {
        'trac.base_url': env.abs_href(),
        'wsgi.url_scheme': 'http',
        'HTTP_ACCEPT_LANGUAGE': kwargs.get('language', ''),
        'HTTP_COOKIE': kwargs.get('cookie', ''),
        'PATH_INFO': kwargs.get('path_info', '/'),
        'REQUEST_METHOD': kwargs.get('method', 'GET'),
        'REMOTE_ADDR': kwargs.get('remote_addr', '127.0.0.1'),
        'REMOTE_USER': kwargs.get('remote_user', authname),
        'SCRIPT_NAME': kwargs.get('script_name', '/trac.cgi'),
        'SERVER_NAME': kwargs.get('server_name', 'localhost'),
        'SERVER_PORT': kwargs.get('server_port', '80'),
    }
    for key in environ:
        if isinstance(environ[key], unicode):
            environ[key] = environ[key].encode('utf-8')

    status_sent = []
    headers_sent = {}
    response_sent = io.BytesIO()

    def start_response(status, headers, exc_info=None):
        status_sent.append(status)
        headers_sent.update(dict(headers))
        return response_sent.write

    req = Mock(Request, environ, start_response)
    req.status_sent = status_sent
    req.headers_sent = headers_sent
    req.response_sent = response_sent

    req.callbacks.update({
        'arg_list': lambda req: arg_list,
        'args': lambda req: args,
        'authname': lambda req: authname,
        'chrome': Chrome(env).prepare_request,
<<<<<<< HEAD
        'form_token': lambda req: kwargs.get('form_token', 0),
        'languages': Request._parse_languages,
=======
        'form_token': lambda req: kwargs.get('form_token'),
>>>>>>> 5ced17bc
        'lc_time': lambda req: kwargs.get('lc_time', locale_en),
        'locale': lambda req: kwargs.get('locale'),
        'perm': lambda req: perm,
        'session': lambda req: Session(env, req),
        'tz': lambda req: kwargs.get('tz', utc),
        'use_xsendfile': False,
        'xsendfile_header': None,
    })

    return req


class TestSetup(unittest.TestSuite):
    """
    Test suite decorator that allows a fixture to be setup for a complete
    suite of test cases.
    """
    def setUp(self):
        """Sets up the fixture, and sets self.fixture if needed"""
        pass

    def tearDown(self):
        """Tears down the fixture"""
        pass

    def run(self, result):
        """Setup the fixture (self.setUp), call .setFixture on all the tests,
        and tear down the fixture (self.tearDown)."""
        self.setUp()
        if hasattr(self, 'fixture'):
            for test in self._tests:
                if hasattr(test, 'setFixture'):
                    test.setFixture(self.fixture)
        unittest.TestSuite.run(self, result)
        self.tearDown()
        return result

    def _wrapped_run(self, *args, **kwargs):
        """Python 2.7 / unittest2 compatibility - there must be a better
        way..."""
        self.setUp()
        if hasattr(self, 'fixture'):
            for test in self._tests:
                if hasattr(test, 'setFixture'):
                    test.setFixture(self.fixture)
        unittest.TestSuite._wrapped_run(self, *args, **kwargs)
        self.tearDown()


class TestCaseSetup(unittest.TestCase):
    def setFixture(self, fixture):
        self.fixture = fixture


# -- Database utilities

def get_dburi():
    dburi = os.environ.get('TRAC_TEST_DB_URI')
    if dburi:
        scheme, db_prop = parse_connection_uri(dburi)
        # Assume the schema 'tractest' for PostgreSQL
        if scheme == 'postgres' and \
                not db_prop.get('params', {}).get('schema'):
            dburi += ('&' if '?' in dburi else '?') + 'schema=tractest'
        elif scheme == 'sqlite' and db_prop['path'] != ':memory:' and \
                not db_prop.get('params', {}).get('synchronous'):
            # Speed-up tests with SQLite database
            dburi += ('&' if '?' in dburi else '?') + 'synchronous=off'
    else:
        scheme = 'sqlite'
        dburi = '%s::memory:' % scheme
    importlib.import_module('trac.db.%s_backend' % scheme)
    return dburi


class EnvironmentStub(Environment):
    """A stub of the trac.env.Environment class for testing."""

    required = False
    abstract = True

    def __init__(self, default_data=False, enable=None, disable=None,
                 path=None, destroying=False, config=None):
        """Construct a new Environment stub object.

        :param default_data: If True, populate the database with some
                             defaults.
        :param enable: A list of component classes or name globs to
                       activate in the stub environment.
        :param disable: A list of component classes or name globs to
                        deactivate in the stub environment.
        :param path: The location of the environment in the file system.
                     No files or directories are created when specifying
                     this parameter.
        :param destroying: If True, the database will not be reset. This is
                           useful for cases when the object is being
                           constructed in order to call `destroy_db`.
        :param config: A list of (section, key, value) configuration
                       tuples.
        """
        if enable is not None and not isinstance(enable, (list, tuple)):
            raise TypeError('Keyword argument "enable" must be a list')
        if disable is not None and not isinstance(disable, (list, tuple)):
            raise TypeError('Keyword argument "disable" must be a list')

        ComponentManager.__init__(self)

        self._old_registry = None
        self._old_components = None

        import trac
        self.path = path
        if self.path is None:
            self.path = os.path.abspath(os.path.dirname(trac.__file__))
        self.path = os.path.normpath(os.path.normcase(self.path))

        # -- configuration
        self.config = Configuration(None)
        # We have to have a ticket-workflow config for ''lots'' of things to
        # work.  So insert the basic-workflow config here.  There may be a
        # better solution than this.
        load_workflow_config_snippet(self.config, 'basic-workflow.ini')
        self.config.set('logging', 'log_level', 'DEBUG')
        self.config.set('logging', 'log_type', 'none')  # Ignored.
        if enable is not None:
            self.config.set('components', 'trac.*', 'disabled')
        else:
            self.config.set('components', 'tracopt.versioncontrol.*',
                            'enabled')
        for name_or_class in enable or ():
            config_key = self._component_name(name_or_class)
            self.config.set('components', config_key, 'enabled')
        for name_or_class in disable or ():
            config_key = self._component_name(name_or_class)
            self.config.set('components', config_key, 'disabled')
        self.config.set('trac', 'permission_policies',
                        'DefaultPermissionPolicy, LegacyAttachmentPolicy')
        for item in config or []:
            self.config.set(*item)

        # -- logging
        self.setup_log()

        # -- database
        self.dburi = get_dburi()
        self.config.set('components', 'trac.db.*', 'enabled')
        self.config.set('trac', 'database', self.dburi)

        if not destroying:
            self.reset_db(default_data)

        self.config.set('trac', 'base_url', 'http://example.org/trac.cgi')

        translation.activate(locale_en)

    def setup_log(self):
        self.log = logging.getLogger('trac.test')
        level = self.log_level.upper()
        level_as_int = trac.log.LOG_LEVEL_MAP.get(level)
        self.log.setLevel(level_as_int)
        handler_cls = logging.handlers.BufferingHandler
        if not self.log.handlers:
            log_handler = handler_cls(sys.maxsize)  # Never flush implicitly.
            formatter = logging.Formatter(self.log_format)
            log_handler.setFormatter(formatter)
            self.log.addHandler(log_handler)
        elif len(self.log.handlers) == 1 and \
                isinstance(self.log.handlers[0], handler_cls):
            self.log.handlers[0].flush()  # Reset buffer.
        else:
            raise TracError("Logger has unexpected handler(s).")

    @property
    def log_messages(self):
        """Returns a list of tuples (level, message)."""
        return [(record.levelname, record.getMessage())
                for record in self.log.handlers[0].buffer]

    def reset_db(self, default_data=None):
        """Remove all data from Trac tables, keeping the tables themselves.

        :param default_data: after clean-up, initialize with default data
        :return: True upon success
        """
        from trac import db_default
        tables = []
        dbm = DatabaseManager(self)
        try:
            db_version = dbm.get_database_version()
        except (TracError, self.db_exc.DatabaseError):
            pass
        else:
            if db_version == db_default.db_version:
                # same version, simply clear the tables (faster)
                tables = dbm.reset_tables()
            else:
                # different version or version unknown, drop the tables
                self.destroy_db()

        if not tables:
            dbm.init_db()
            # Make sure the next db_query()/db_transaction() will create
            # a new connection aware of the new data model - see #8518.
            if self.dburi != 'sqlite::memory:':
                dbm.shutdown()

        if default_data:
            dbm.insert_into_tables(db_default.get_data)
        else:
            dbm.set_database_version(db_default.db_version)

    def destroy_db(self):
        """Destroy the database."""
        try:
            DatabaseManager(self).destroy_db()
        except (TracError, self.db_exc.DatabaseError):
            pass

    def clear_component_registry(self):
        """Clear the component registry.

        The registry entries are saved entries so they can be restored
        later using the `restore_component_registry` method.

        :since: 1.0.11
        :since 1.3.2: Deprecated and will be removed in 1.5.1. Create
                      components in `setUpClass` and remove them in
                      `tearDownClass` using `ComponentMeta.deregister`.
        """
        self._old_registry = ComponentMeta._registry
        self._old_components = ComponentMeta._components
        ComponentMeta._registry = {}

    def restore_component_registry(self):
        """Restore the component registry.

        The component registry must have been cleared and saved using
        the `clear_component_registry` method.

        :since: 1.0.11
        :since 1.3.2: Deprecated and will be removed in 1.5.1. Create
                      components in `setUpClass` and remove them in
                      `tearDownClass` using `ComponentMeta.deregister`.
        """
        if self._old_registry is None:
            raise TracError("The clear_component_registry method must be "
                            "called first.")
        ComponentMeta._registry = self._old_registry
        ComponentMeta._components = self._old_components

    # tearDown helper

    def reset_db_and_disk(self):
        """Performs a complete environment reset in a robust way.

        The database is reset, then the connections are shut down, and
        finally all environment files are removed from the disk.
        """
        self.reset_db()
        self.shutdown() # really closes the db connections
        rmtree(self.env.path)
        if self._old_registry is not None:
            self.restore_component_registry()

    # other utilities

    def insert_users(self, users):
        """Insert a tuple representing a user session to the
        `session` and `session_attributes` tables.

        The tuple can be length 3 with entries username, name and
        email, in which case an authenticated user is assumed. The
        tuple can also be length 4, with the last entry specifying
        `1` for an authenticated user or `0` for an unauthenticated
        user.
        """
        with self.db_transaction as db:
            for row in users:
                if len(row) == 3:
                    username, name, email = row
                    authenticated = 1
                else:  # len(row) == 4
                    username, name, email, authenticated = row
                db("INSERT INTO session VALUES (%s, %s, %s)",
                   (username, authenticated, int(time_now())))
                db("INSERT INTO session_attribute VALUES (%s,%s,'name',%s)",
                   (username, authenticated, name))
                db("INSERT INTO session_attribute VALUES (%s,%s,'email',%s)",
                   (username, authenticated, email))

    # overridden

    def is_component_enabled(self, cls):
        if self._component_name(cls).startswith('__main__.'):
            return True
        return Environment.is_component_enabled(self, cls)


def mkdtemp():
    """Create a temp directory with prefix `trac-tempenv`
    and return the directory name.
    """
    return os.path.realpath(tempfile.mkdtemp(prefix='trac-testdir-'))


def locate(fn):
    """Locates a binary on the path.

    Returns the fully-qualified path, or None.
    """
    exec_suffix = '.exe' if os.name == 'nt' else ''

    for p in ["."] + os.environ['PATH'].split(os.pathsep):
        f = os.path.join(p, fn + exec_suffix)
        if os.path.exists(f):
            return f
    return None


def rmtree(path):
    import errno
    def onerror(function, path, excinfo, retry=1):
        # `os.remove` fails for a readonly file on Windows.
        # Then, it attempts to be writable and remove.
        if function != os.remove:
            raise
        e = excinfo[1]
        if isinstance(e, OSError) and e.errno == errno.EACCES:
            mode = os.stat(path).st_mode
            os.chmod(path, mode | 0666)
            try:
                function(path)
            except Exception:
                # print "%d: %s %o" % (retry, path, os.stat(path).st_mode)
                if retry > 10:
                    raise
                time.sleep(0.1)
                onerror(function, path, excinfo, retry + 1)
        else:
            raise
    if os.name == 'nt' and isinstance(path, str):
        # Use unicode characters in order to allow non-ansi characters
        # on Windows.
        path = unicode(path, sys.getfilesystemencoding())
    shutil.rmtree(path, onerror=onerror)


INCLUDE_FUNCTIONAL_TESTS = True


def test_suite():
    import trac.tests
    import trac.admin.tests
    import trac.db.tests
    import trac.mimeview.tests
    import trac.notification.tests
    import trac.search.tests
    import trac.ticket.tests
    import trac.timeline.tests
    import trac.upgrades.tests
    import trac.util.tests
    import trac.versioncontrol.tests
    import trac.versioncontrol.web_ui.tests
    import trac.web.tests
    import trac.wiki.tests
    import tracopt.perm.tests
    import tracopt.ticket.tests
    import tracopt.versioncontrol.git.tests
    import tracopt.versioncontrol.svn.tests

    suite = unittest.TestSuite()
    suite.addTest(trac.tests.basicSuite())
    suite.addTest(trac.admin.tests.test_suite())
    suite.addTest(trac.db.tests.test_suite())
    suite.addTest(trac.mimeview.tests.test_suite())
    suite.addTest(trac.notification.tests.test_suite())
    suite.addTest(trac.search.tests.test_suite())
    suite.addTest(trac.ticket.tests.test_suite())
    suite.addTest(trac.timeline.tests.test_suite())
    suite.addTest(trac.upgrades.tests.test_suite())
    suite.addTest(trac.util.tests.test_suite())
    suite.addTest(trac.versioncontrol.tests.test_suite())
    suite.addTest(trac.versioncontrol.web_ui.tests.test_suite())
    suite.addTest(trac.web.tests.test_suite())
    suite.addTest(trac.wiki.tests.test_suite())
    suite.addTest(tracopt.perm.tests.test_suite())
    suite.addTest(tracopt.ticket.tests.test_suite())
    suite.addTest(tracopt.versioncontrol.git.tests.test_suite())
    suite.addTest(tracopt.versioncontrol.svn.tests.test_suite())
    suite.addTest(doctest.DocTestSuite(sys.modules[__name__]))
    if INCLUDE_FUNCTIONAL_TESTS:
        suite.addTest(trac.tests.functionalSuite())
    return suite


if __name__ == '__main__':
    # FIXME: this is a bit inelegant
    if '--skip-functional-tests' in sys.argv:
        sys.argv.remove('--skip-functional-tests')
        INCLUDE_FUNCTIONAL_TESTS = False
    unittest.main(defaultTest='test_suite')<|MERGE_RESOLUTION|>--- conflicted
+++ resolved
@@ -233,12 +233,7 @@
         'args': lambda req: args,
         'authname': lambda req: authname,
         'chrome': Chrome(env).prepare_request,
-<<<<<<< HEAD
         'form_token': lambda req: kwargs.get('form_token', 0),
-        'languages': Request._parse_languages,
-=======
-        'form_token': lambda req: kwargs.get('form_token'),
->>>>>>> 5ced17bc
         'lc_time': lambda req: kwargs.get('lc_time', locale_en),
         'locale': lambda req: kwargs.get('locale'),
         'perm': lambda req: perm,
