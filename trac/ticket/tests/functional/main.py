#!/usr/bin/env python
# -*- coding: utf-8 -*-
#
# Copyright (C) 2008-2018 Edgewall Software
# All rights reserved.
#
# This software is licensed as described in the file COPYING, which
# you should have received as part of this distribution. The terms
# are also available at http://trac.edgewall.org/wiki/TracLicense.
#
# This software consists of voluntary contributions made by many
# individuals. For the exact contribution history, see the revision
# history and logs, available at http://trac.edgewall.org/log/.

import os
import re
import textwrap
import time
import unittest

from datetime import timedelta

from trac.test import locale_en
from trac.tests.contentgen import random_sentence, random_unique_camel, \
                                  random_word
from trac.tests.functional import FunctionalTwillTestCaseSetup, b, \
                                  internal_error, regex_owned_by, tc, twill
from trac.util import create_file
from trac.util.datefmt import datetime_now, format_datetime, localtz, utc
from trac.util.text import to_utf8


def find_field_deleted(name, find=True):
    markup = ('<td>[ \n]+'
              '<span class="trac-field-deleted">%s</span>'
              '[ \n]+</td>' % name)
    if find:
        tc.find(markup)
    else:
        tc.notfind(markup)


def find_field_change(old_name, new_name, find=True):
    markup = ('<span class="trac-field-old">%s</span>'
              '[ \n]+→[ \n]+'
              '<span class="trac-field-new">%s</span>'
              % (old_name, new_name))
    if find:
        tc.find(markup)
    else:
        tc.notfind(markup)


class TestTickets(FunctionalTwillTestCaseSetup):
    def runTest(self):
        """Create a ticket and comment on it."""
        # TODO: this should be split into multiple tests
        id = self._tester.create_ticket()
        self._tester.add_comment(id)


class TestTicketMaxSummarySize(FunctionalTwillTestCaseSetup):
    def runTest(self):
        """Test `[ticket] max_summary_size` option.
        http://trac.edgewall.org/ticket/11472"""
        prev_max_summary_size = \
            self._testenv.get_config('ticket', 'max_summary_size')
        short_summary = "abcdefghijklmnopqrstuvwxyz"
        long_summary = short_summary + "."
        max_summary_size = len(short_summary)
        warning_message = "The ticket field <strong>summary</strong> is " \
                          "invalid: Must be less than or equal to %d " \
                          "characters" % max_summary_size
        self._testenv.set_config('ticket', 'max_summary_size',
                                 str(max_summary_size))
        try:
            self._tester.create_ticket(short_summary)
            tc.find(short_summary)
            tc.notfind(warning_message)
            self._tester.go_to_front()
            tc.follow(r"\bNew Ticket\b")
            tc.notfind(internal_error)
            tc.url(self._tester.url + '/newticket')
            tc.formvalue('propertyform', 'field_summary', long_summary)
            tc.submit('submit')
            tc.url(self._tester.url + '/newticket')
            tc.find(warning_message)
        finally:
            self._testenv.set_config('ticket', 'max_summary_size',
                                     prev_max_summary_size)


class TestTicketAddAttachment(FunctionalTwillTestCaseSetup):
    def runTest(self):
        """Add attachment to a ticket. Test that the attachment button
        reads 'Attach file' when no files have been attached, and 'Attach
        another file' when there are existing attachments.
        Feature added in http://trac.edgewall.org/ticket/10281"""
        id = self._tester.create_ticket()
        tc.find("Attach file")
        filename = self._tester.attach_file_to_ticket(id)

        self._tester.go_to_ticket(id)
        tc.find("Attach another file")
        tc.find('Attachments[ \n]+<span class="trac-count">\(1\)</span>')
        tc.find(filename)
        tc.find('Download all attachments as:\s+<a rel="nofollow" '
                'href="/zip-attachment/ticket/%s/">.zip</a>' % id)


class TestTicketPreview(FunctionalTwillTestCaseSetup):
    def runTest(self):
        """Preview ticket creation"""
        self._tester.go_to_front()
        tc.follow('New Ticket')
        summary = random_sentence(5)
        desc = random_sentence(5)
        tc.formvalue('propertyform', 'field-summary', summary)
        tc.formvalue('propertyform', 'field-description', desc)
        tc.submit('preview')
        tc.url(self._tester.url + '/newticket$')
        tc.find('ticket not yet created')
        tc.find(summary)
        tc.find(desc)


class TestTicketNoSummary(FunctionalTwillTestCaseSetup):
    def runTest(self):
        """Creating a ticket without summary should fail"""
        self._tester.go_to_front()
        tc.follow('New Ticket')
        desc = random_sentence(5)
        tc.formvalue('propertyform', 'field-description', desc)
        tc.submit('submit')
        tc.find(desc)
        tc.find('Tickets must contain a summary.')
        tc.find('Create New Ticket')
        tc.find('ticket not yet created')


class TestTicketManipulator(FunctionalTwillTestCaseSetup):
    def runTest(self):
        plugin_name = self.__class__.__name__
        env = self._testenv.get_trac_environment()
        env.config.set('components', plugin_name + '.*', 'enabled')
        env.config.save()
        create_file(os.path.join(env.plugins_dir, plugin_name + '.py'),
"""\
from trac.core import Component, implements
from trac.ticket.api import ITicketManipulator
from trac.util.html import tag
from trac.util.translation import tag_


class TicketManipulator(Component):
    implements(ITicketManipulator)

    def prepare_ticket(self, req, ticket, fields, actions):
        pass

    def validate_ticket(self, req, ticket):
        field = 'reporter'
        yield None, tag_("A ticket with the summary %(summary)s"
                         " already exists.",
                          summary=tag.em("Testing ticket manipulator"))
        yield field, tag_("The ticket %(field)s is %(status)s.",
                          field=tag.strong(field),
                          status=tag.em("invalid"))
""")
        self._testenv.restart()

        try:
            self._tester.go_to_front()
            tc.follow("New Ticket")
            tc.formvalue('propertyform', 'field-description',
                         "Testing ticket manipulator")
            tc.submit('submit')
            tc.url(self._tester.url + '/newticket$')
            tc.find("The ticket field <strong>summary</strong> is invalid: "
                    "Tickets must contain a summary.")
            tc.find("The ticket field <strong>reporter</strong> is invalid: "
                    "The ticket <strong>reporter</strong> is "
                    "<em>invalid</em>.")
        finally:
            env.config.set('components', plugin_name + '.*', 'disabled')
            env.config.save()


class TestTicketAltFormats(FunctionalTwillTestCaseSetup):
    def runTest(self):
        """Download ticket in alternative formats"""
        summary = random_sentence(5)
        self._tester.create_ticket(summary)
        for format in ['Comma-delimited Text', 'Tab-delimited Text',
                       'RSS Feed']:
            tc.follow(format)
            content = b.get_html()
            if content.find(summary) < 0:
                raise AssertionError('Summary missing from %s format'
                                     % format)
            tc.back()


class TestTicketCSVFormat(FunctionalTwillTestCaseSetup):
    def runTest(self):
        """Download ticket in CSV format"""
        self._tester.create_ticket()
        tc.follow('Comma-delimited Text')
        csv = b.get_html()
        if not csv.startswith('\xef\xbb\xbfid,summary,'): # BOM
            raise AssertionError('Bad CSV format')


class TestTicketTabFormat(FunctionalTwillTestCaseSetup):
    def runTest(self):
        """Download ticket in Tab-delimited format"""
        self._tester.create_ticket()
        tc.follow('Tab-delimited Text')
        tab = b.get_html()
        if not tab.startswith('\xef\xbb\xbfid\tsummary\t'): # BOM
            raise AssertionError('Bad tab delimited format')


class TestTicketRSSFormat(FunctionalTwillTestCaseSetup):
    def runTest(self):
        """Download ticket in RSS format"""
        summary = random_sentence(5)
        self._tester.create_ticket(summary)
        # Make a number of changes to exercise all of the RSS feed code
        tc.formvalue('propertyform', 'comment', random_sentence(3))
        tc.formvalue('propertyform', 'field-type', 'task')
        tc.formvalue('propertyform', 'description', summary + '\n\n' +
                                                    random_sentence(8))
        tc.formvalue('propertyform', 'field-keywords', 'key')
        tc.submit('submit')
        time.sleep(1) # Have to wait a second
        tc.formvalue('propertyform', 'field-keywords', '')
        tc.submit('submit')

        tc.find('RSS Feed')
        tc.follow('RSS Feed')
        rss = b.get_html()
        if not rss.startswith('<?xml version="1.0"?>'):
            raise AssertionError('RSS Feed not valid feed')


class TestTicketSearch(FunctionalTwillTestCaseSetup):
    def runTest(self):
        """Test ticket search"""
        summary = random_sentence(4)
        self._tester.create_ticket(summary)
        self._tester.go_to_front()
        tc.follow('Search')
        tc.formvalue('fullsearch', 'ticket', True)
        tc.formvalue('fullsearch', 'q', summary)
        tc.submit('Search')
        tc.find('class="searchable">.*' + summary)
        tc.notfind('No matches found')


class TestNonTicketSearch(FunctionalTwillTestCaseSetup):
    def runTest(self):
        """Test non-ticket search"""
        # Create a summary containing only unique words
        summary = ' '.join(random_word() + '_TestNonTicketSearch'
                           for i in xrange(5))
        self._tester.create_ticket(summary)
        self._tester.go_to_front()
        tc.follow('Search')
        tc.formvalue('fullsearch', 'ticket', False)
        tc.formvalue('fullsearch', 'q', summary)
        tc.submit('Search')
        tc.notfind('class="searchable">' + summary)
        tc.find('No matches found')


class TestTicketHistory(FunctionalTwillTestCaseSetup):
    def runTest(self):
        """Test ticket history"""
        summary = random_sentence(5)
        ticketid = self._tester.create_ticket(summary)
        comment = self._tester.add_comment(ticketid, "The original comment")
        self._tester.go_to_ticket(ticketid)
        tc.find(r'<a [^>]+>\bModify\b</a>')
        tc.find(r"\bAttach file\b")
        tc.find(r"\bAdd Comment\b")
        tc.find(r"\bModify Ticket\b")
        tc.find(r"\bPreview\b")
        tc.find(r"\bSubmit changes\b")
        url = b.get_url()

        tc.go(url + '?version=0')
        tc.find('at +<[^>]*>*Initial Version')
        tc.find(summary)
        tc.notfind(comment)
        tc.notfind(r'<a [^>]+>\bModify\b</a>')
        tc.notfind(r"\bAttach file\b")
        tc.notfind(r"\bAdd Comment\b")
        tc.notfind(r"\bModify Ticket\b")
        tc.notfind(r"\bPreview\b")
        tc.notfind(r"\bSubmit changes\b")

        tc.go(url + '?version=1')
        tc.find('at[ \n]+<[^>]*>*Version 1')
        tc.find(summary)
        tc.find(comment)
        tc.notfind(r'<a [^>]+>\bModify\b</a>')
        tc.notfind(r"\bAttach file\b")
        tc.notfind(r"\bAdd Comment\b")
        tc.notfind(r"\bModify Ticket\b")
        tc.notfind(r"\bPreview\b")
        tc.notfind(r"\bSubmit changes\b")

        tc.go(url + '?cnum_edit=1')
        revised_comment = "The edited comment."
        tc.formvalue('trac-comment-editor', 'edited_comment', revised_comment)
        tc.submit("Submit changes")

        # View comment versions.
        self._tester.go_to_ticket(ticketid)
        tc.follow(r"\bprevious\b")
        tc.url(url + re.escape(r'?cversion=0&cnum_hist=1#comment:1'))
        tc.find(r"[^\"]%s[^\"]" % comment)
        tc.notfind(r"[^\"]%s[^\"]" % revised_comment)
        tc.follow(r"\bnext\b")
        tc.notfind(r"[^\"]%s[^\"]" % comment)
        tc.find(r"[^\"]%s[^\"]" % revised_comment)
        tc.url(url + re.escape(r'?cversion=1&cnum_hist=1#comment:1'))

        # View comment diff.
        tc.follow(r'^/ticket/%s\?action=comment-diff&cnum=1&version=1$' %
                  ticketid)
        tc.notfind(r"\bComment:\b")
        tc.find(r"\bChanges between\b")
        tc.url(url + re.escape(r'?action=comment-diff&cnum=1&version=1'))

        # View ticket comment history.
        tc.follow(r"\bTicket Comment History\b")
        tc.notfind(r'<th class="comment">Comment</th>')
        tc.find(r'\bChange History for '
                r'<a href="/ticket/\d+#comment:1">Ticket #\d+, comment 1</a>')


class TestTicketHistoryDiff(FunctionalTwillTestCaseSetup):
    def runTest(self):
        """Test ticket history (diff)"""
        self._tester.create_ticket()
        tc.formvalue('propertyform', 'description', random_sentence(6))
        tc.submit('submit')
        tc.find('Description:</th>[ \n]+<td>[ \n]+'
                'modified \\(<[^>]*>diff', 's')
        tc.follow('diff')
        tc.find('Changes\\s*between\\s*<[^>]*>Initial Version<[^>]*>\\s*and'
                '\\s*<[^>]*>Version 1<[^>]*>\\s*of\\s*<[^>]*>Ticket #' , 's')


class TestTicketHistoryInvalidCommentVersion(FunctionalTwillTestCaseSetup):
    def runTest(self):
        """Viewing an invalid comment version does not raise a KeyError
        or AttributeError. Regression test for
        http://trac.edgewall.org/ticket/12060 and
        http://trac.edgewall.org/ticket/12277.
        """
        tkt = self._tester.create_ticket()
        self._tester.add_comment(tkt, "the comment")
        tc.formvalue('edit-comment-1', 'cnum_edit', '1')
        tc.submit()
        tc.formvalue('trac-comment-editor', 'edited_comment',
                     "the revised comment")
        tc.submit('edit_comment')

        for cversion in ('1', '2', 'A'):
            tc.go(self._tester.url + '/ticket/%s?cversion=%s&cnum_hist=1'
                  % (tkt, cversion))
            tc.notfind(internal_error)
            tc.find("the revised comment")
            tc.find("Last edited")
        for cversion in ('0', '-1'):
            tc.go(self._tester.url + '/ticket/%s?cversion=%s&cnum_hist=1'
                  % (tkt, cversion))
            tc.notfind(internal_error)
            tc.find("the comment")
            tc.find("Version 0")


class TestTicketQueryLinks(FunctionalTwillTestCaseSetup):
    def runTest(self):
        """Test ticket query links"""
        count = 3
        ticket_ids = [self._tester.create_ticket('TestTicketQueryLinks%s' % i)
                      for i in xrange(count)]
        self._tester.go_to_query()
        # We don't have the luxury of javascript, so this is a multi-step
        # process
        tc.formvalue('query', 'add_filter_0', 'summary')
        tc.submit('add_0')
        tc.formvalue('query', '0_owner', 'nothing')
        tc.submit('rm_filter_0_owner_0')
        tc.formvalue('query', '0_summary', 'TestTicketQueryLinks')
        tc.submit('update')
        query_url = b.get_url()
        tc.find(r'\(%d matches\)' % count)
        for i in xrange(count):
            tc.find('TestTicketQueryLinks%s' % i)

        tc.follow('TestTicketQueryLinks0')
        tc.find('class="missing">&larr; Previous Ticket')
        tc.find('title="Ticket #%s">Next Ticket' % ticket_ids[1])
        tc.follow('Back to Query')
        tc.url(re.escape(query_url))

        tc.follow('TestTicketQueryLinks1')
        tc.find('title="Ticket #%s">Previous Ticket' % ticket_ids[0])
        tc.find('title="Ticket #%s">Next Ticket' % ticket_ids[2])
        tc.follow('Next Ticket')

        tc.find('title="Ticket #%s">Previous Ticket' % ticket_ids[1])
        tc.find('class="missing">Next Ticket &rarr;')


class TestTicketQueryLinksQueryModuleDisabled(FunctionalTwillTestCaseSetup):
    def runTest(self):
        """Ticket query links should not be present when the QueryModule
        is disabled."""
        def enable_query_module(enable):
            self._tester.go_to_admin('Plugins')
            tc.formvalue('edit-plugin-trac', 'component',
                         'trac.ticket.query.QueryModule')
            tc.formvalue('edit-plugin-trac', 'enable',
                         '%strac.ticket.query.QueryModule'
                         % ('+' if enable else '-'))
            tc.submit()
            tc.find("The following component has been %s:"
                    ".*QueryModule.*\(trac\.ticket\.query\.\*\)"
                    % ("enabled" if enable else "disabled"))
        props = {'cc': 'user1, user2',
                 'component': 'component1',
                 'keywords': 'kw1, kw2',
                 'milestone': 'milestone1',
                 'owner': 'user',
                 'priority': 'major',
                 'reporter': 'admin',
                 'version': '2.0'}
        tid = self._tester.create_ticket(info=props)
        milestone_cell = \
            r'<td headers="h_milestone">\s*' \
            r'<a class="milestone" href="/milestone/%(milestone)s" ' \
            r'title=".*">\s*%(milestone)s\s*</a>\s*</td>'\
            % {'milestone': props['milestone']}
        try:
            for field, value in props.iteritems():
                if field != 'milestone':
                    links = r', '.join(r'<a[^>]+href="/query.*>%s</a>'
                                       % v.strip() for v in value.split(','))
                    tc.find(r'<td( class="searchable")? headers="h_%s">'
                            r'\s*%s\s*</td>' % (field, links))
                else:
                    tc.find(milestone_cell)
            enable_query_module(False)
            self._tester.go_to_ticket(tid)
            for field, value in props.iteritems():
                if field != 'milestone':
                    tc.find(r'<td( class="searchable")? headers="h_%s">'
                            r'\s*%s\s*</td>' % (field, value))
                else:
                    tc.find(milestone_cell)
        finally:
            enable_query_module(True)


class TestTicketQueryOrClause(FunctionalTwillTestCaseSetup):
    def runTest(self):
        """Test ticket query with an or clauses"""
        count = 3
        [self._tester.create_ticket(summary='TestTicketQueryOrClause%s' % i,
                                    info={'keywords': str(i)})
         for i in xrange(count)]
        self._tester.go_to_query()
        tc.formvalue('query', '0_owner', '')
        tc.submit('rm_filter_0_owner_0')
        tc.formvalue('query', 'add_filter_0', 'summary')
        tc.submit('add_0')
        tc.formvalue('query', '0_summary', 'TestTicketQueryOrClause1')
        tc.formvalue('query', 'add_clause_1', 'keywords')
        tc.submit('add_1')
        tc.formvalue('query', '1_keywords', '2')
        tc.submit('update')
        tc.notfind('TestTicketQueryOrClause0')
        for i in (1, 2):
            tc.find('TestTicketQueryOrClause%s' % i)


class TestTicketCustomFieldTextNoFormat(FunctionalTwillTestCaseSetup):
    def runTest(self):
        """Test custom text field with no format explicitly specified.
        Its contents should be rendered as plain text.
        """
        env = self._testenv.get_trac_environment()
        env.config.set('ticket-custom', 'newfield', 'text')
        env.config.set('ticket-custom', 'newfield.label',
                       'Another Custom Field')
        env.config.set('ticket-custom', 'newfield.format', '')
        env.config.save()

        val = "%s %s" % (random_unique_camel(), random_word())
        self._tester.create_ticket(info={'newfield': val})
        tc.find('<td headers="h_newfield">\s*%s\s*</td>' % val)


class TestTicketCustomFieldTextAreaNoFormat(FunctionalTwillTestCaseSetup):
    def runTest(self):
        """Test custom textarea field with no format explicitly specified,
        its contents should be rendered as plain text.
        """
        env = self._testenv.get_trac_environment()
        env.config.set('ticket-custom', 'newfield', 'textarea')
        env.config.set('ticket-custom', 'newfield.label',
                       'Another Custom Field')
        env.config.set('ticket-custom', 'newfield.format', '')
        env.config.save()

        val = "%s %s" % (random_unique_camel(), random_word())
        self._tester.create_ticket(info={'newfield': val})
        tc.find('<td colspan="3" headers="h_newfield">\s*%s\s*</td>' % val)


class TestTicketCustomFieldTextWikiFormat(FunctionalTwillTestCaseSetup):
    def runTest(self):
        """Test custom text field with `wiki` format.
        Its contents should through the wiki engine, wiki-links and all.
        Feature added in http://trac.edgewall.org/ticket/1791
        """
        env = self._testenv.get_trac_environment()
        env.config.set('ticket-custom', 'newfield', 'text')
        env.config.set('ticket-custom', 'newfield.label',
                       'Another Custom Field')
        env.config.set('ticket-custom', 'newfield.format', 'wiki')
        env.config.save()

        word1 = random_unique_camel()
        word2 = random_word()
        val = "%s %s" % (word1, word2)
        self._tester.create_ticket(info={'newfield': val})
        wiki = '<a [^>]*>%s\??</a> %s' % (word1, word2)
        tc.find('<td headers="h_newfield">\s*%s\s*</td>' % wiki)


class TestTicketCustomFieldTextAreaWikiFormat(FunctionalTwillTestCaseSetup):
    def runTest(self):
        """Test custom textarea field with no format explicitly specified,
        its contents should be rendered as plain text.
        """
        env = self._testenv.get_trac_environment()
        env.config.set('ticket-custom', 'newfield', 'textarea')
        env.config.set('ticket-custom', 'newfield.label',
                       'Another Custom Field')
        env.config.set('ticket-custom', 'newfield.format', 'wiki')
        env.config.save()

        word1 = random_unique_camel()
        word2 = random_word()
        val = "%s %s" % (word1, word2)
        self._tester.create_ticket(info={'newfield': val})
        wiki = '<p>\s*<a [^>]*>%s\??</a> %s<br />\s*</p>' % (word1, word2)
        tc.find('<td colspan="3" headers="h_newfield">\s*%s\s*</td>' % wiki)


class TestTicketCustomFieldTextReferenceFormat(FunctionalTwillTestCaseSetup):
    def runTest(self):
        """Test custom text field with `reference` format.
        Its contents are treated as a single value
        and are rendered as an auto-query link.
        Feature added in http://trac.edgewall.org/ticket/10643
        """
        env = self._testenv.get_trac_environment()
        env.config.set('ticket-custom', 'newfield', 'text')
        env.config.set('ticket-custom', 'newfield.label',
                       'Another Custom Field')
        env.config.set('ticket-custom', 'newfield.format', 'reference')
        env.config.save()

        word1 = random_unique_camel()
        word2 = random_word()
        val = "%s %s" % (word1, word2)
        self._tester.create_ticket(info={'newfield': val})
        query = 'status=!closed&amp;newfield=%s\+%s' % (word1, word2)
        querylink = '<a href="/query\?%s">%s</a>' % (query, val)
        tc.find('<td headers="h_newfield">\s*%s\s*</td>' % querylink)


class TestTicketCustomFieldTextListFormat(FunctionalTwillTestCaseSetup):
    def runTest(self):
        """Test custom text field with `list` format.
        Its contents are treated as a space-separated list of values
        and are rendered as separate auto-query links per word.
        Feature added in http://trac.edgewall.org/ticket/10643
        """
        env = self._testenv.get_trac_environment()
        env.config.set('ticket-custom', 'newfield', 'text')
        env.config.set('ticket-custom', 'newfield.label',
                       'Another Custom Field')
        env.config.set('ticket-custom', 'newfield.format', 'list')
        env.config.save()

        word1 = random_unique_camel()
        word2 = random_word()
        val = "%s %s" % (word1, word2)
        self._tester.create_ticket(info={'newfield': val})
        query1 = 'status=!closed&amp;newfield=~%s' % word1
        query2 = 'status=!closed&amp;newfield=~%s' % word2
        querylink1 = '<a href="/query\?%s">%s</a>' % (query1, word1)
        querylink2 = '<a href="/query\?%s">%s</a>' % (query2, word2)
        querylinks = '%s %s' % (querylink1, querylink2)
        tc.find('<td headers="h_newfield">\s*%s\s*</td>' % querylinks)


class RegressionTestTicket10828(FunctionalTwillTestCaseSetup):
    def runTest(self):
        """Test for regression of http://trac.edgewall.org/ticket/10828
        Rendered property changes should be described as lists of added and
        removed items, even in the presence of comma and semicolon separators.
        """
        env = self._testenv.get_trac_environment()
        env.config.set('ticket-custom', 'newfield', 'text')
        env.config.set('ticket-custom', 'newfield.label',
                       'A Custom Field')
        env.config.set('ticket-custom', 'newfield.format', 'list')
        env.config.save()

        self._tester.create_ticket()

        word1 = random_unique_camel()
        word2 = random_word()
        val = "%s %s" % (word1, word2)
        tc.formvalue('propertyform', 'field-newfield', val)
        tc.submit('submit')
        tc.find('%s %s added' % (word1, word2))

        word3 = random_unique_camel()
        word4 = random_unique_camel()
        val = "%s,  %s; %s" % (word2, word3, word4)
        tc.formvalue('propertyform', 'field-newfield', val)
        tc.submit('submit')
        tc.find('%s %s added; %s removed' % (word3, word4, word1))

        tc.formvalue('propertyform', 'field-newfield', '')
        tc.submit('submit')
        tc.find('%s %s %s removed' % (word2, word3, word4))

        val = "%s %s,%s" % (word1, word2, word3)
        tc.formvalue('propertyform', 'field-newfield', val)
        tc.submit('submit')
        tc.find('%s %s %s added' % (word1, word2, word3))
        query1 = 'status=!closed&amp;newfield=~%s' % word1
        query2 = 'status=!closed&amp;newfield=~%s' % word2
        query3 = 'status=!closed&amp;newfield=~%s' % word3
        querylink1 = '<a href="/query\?%s">%s</a>' % (query1, word1)
        querylink2 = '<a href="/query\?%s">%s</a>' % (query2, word2)
        querylink3 = '<a href="/query\?%s">%s</a>' % (query3, word3)
        querylinks = '%s %s, %s' % (querylink1, querylink2, querylink3)
        tc.find('<td headers="h_newfield">\s*%s\s*</td>' % querylinks)


class TestTicketTimeline(FunctionalTwillTestCaseSetup):
    def runTest(self):
        """Test ticket details on timeline"""
        env = self._testenv.get_trac_environment()
        env.config.set('timeline', 'ticket_show_details', 'yes')
        env.config.save()
        summary = random_sentence(5)
        ticketid = self._tester.create_ticket(summary)
        self._tester.add_comment(ticketid)

        self._tester.go_to_timeline()
        tc.formvalue('prefs', 'ticket', True)
        tc.submit()
        tc.find('Ticket.*#%s.*created' % ticketid)
        tc.formvalue('prefs', 'ticket_details', True)
        tc.submit()
        htmltags = '(<[^>]*>)*'
        tc.find('Ticket ' + htmltags + '#' + str(ticketid) + htmltags +
                ' \\(' + summary.split()[0] +
                ' [^\\)]+\\) updated\\s+by\\s+' + htmltags + 'admin', 's')


class TestNewReport(FunctionalTwillTestCaseSetup):
    def runTest(self):
        """Create a new report"""
        self._tester.create_report(
            'Closed tickets, modified in the past 7 days by owner.', """
              SELECT DISTINCT p.value AS __color__,
               id AS ticket,
               summary, component, milestone, t.type AS type,
               reporter, time AS created,
               changetime AS modified, description AS _description,
               priority,
               round(julianday('now') -
                     julianday(changetime, 'unixepoch')) as days,
               resolution,
               owner as __group__
              FROM ticket t
              LEFT JOIN enum p ON p.name = t.priority AND
                                  p.type = 'priority'
              WHERE ((julianday('now') -
                      julianday(changetime, 'unixepoch')) < 7)
               AND status = 'closed'
              ORDER BY __group__, changetime, p.value
            """,
            'List of all tickets that are closed, and have been modified in'
            ' the past 7 days, grouped by owner.\n\n(So they have probably'
            ' been closed this week.)')


class TestReportRealmDecoration(FunctionalTwillTestCaseSetup):
    def runTest(self):
        """Realm/id decoration in report"""
        self._tester.create_report(
<<<<<<< HEAD
            'Realm/id decoration',
            """\
SELECT NULL AS _realm, NULL AS id, NULL AS _parent_realm, NULL AS _parent_id
UNION ALL SELECT 'ticket', '42', NULL, NULL
UNION ALL SELECT 'report', '42', NULL, NULL
UNION ALL SELECT 'milestone', '42', NULL, NULL
UNION ALL SELECT 'wiki', 'WikiStart', NULL, NULL
UNION ALL SELECT 'changeset', '42/trunk', NULL, NULL
UNION ALL SELECT 'changeset', '42/trunk', 'repository', 'repo'
UNION ALL SELECT 'changeset', '43/tags', 'repository', ''
UNION ALL SELECT 'attachment', 'file.ext', 'ticket', '42'
UNION ALL SELECT 'attachment', 'file.ext', 'milestone', '42'
UNION ALL SELECT 'attachment', 'file.ext', 'wiki', 'WikiStart'
""", '')
        tc.find('<a title="View ticket"[ \n]+'
                'href="[^"]*?/ticket/42">#42</a>')
        tc.find('<a title="View report"[ \n]+'
                'href="[^"]*?/report/42">report:42</a>')
        tc.find('<a title="View milestone"[ \n]+'
                'href="[^"]*?/milestone/42">42</a>')
        tc.find('<a title="View wiki"[ \n]+'
                'href="[^"]*?/wiki/WikiStart">'
=======
            'Realm/id decoration', textwrap.dedent("""\
            SELECT NULL AS _realm,
             NULL AS id,
             NULL AS _parent_realm,
             NULL AS _parent_id
            UNION ALL SELECT 'ticket', '42', NULL, NULL
            UNION ALL SELECT 'report', '42', NULL, NULL
            UNION ALL SELECT 'milestone', '42', NULL, NULL
            UNION ALL SELECT 'wiki', 'WikiStart', NULL, NULL
            UNION ALL SELECT 'changeset', '42/trunk', NULL, NULL
            UNION ALL SELECT 'changeset', '42/trunk', 'repository', 'repo'
            UNION ALL SELECT 'changeset', '43/tags', 'repository', ''
            UNION ALL SELECT 'attachment', 'file.ext', 'ticket', '42'
            UNION ALL SELECT 'attachment', 'file.ext', 'milestone', '42'
            UNION ALL SELECT 'attachment', 'file.ext', 'wiki', 'WikiStart'
            """), '')
        tc.find('<a title="View ticket" href="[^"]*?/ticket/42">#42</a>')
        tc.find('<a title="View report" href="[^"]*?/report/42">report:42</a>')
        tc.find('<a title="View milestone" href="[^"]*?/milestone/42">42</a>')
        tc.find('<a title="View wiki" href="[^"]*?/wiki/WikiStart">'
>>>>>>> 35870cf9
                'WikiStart</a>')
        tc.find('<a title="View changeset"[ \n]+'
                'href="[^"]*?/changeset/42/trunk">'
                'Changeset 42/trunk</a>')
        tc.find('<a title="View changeset"[ \n]+'
                'href="[^"]*?/changeset/42/trunk/repo">'
                'Changeset 42/trunk in repo</a>')
        tc.find('<a title="View changeset"[ \n]+'
                'href="[^"]*?/changeset/43/tags">'
                'Changeset 43/tags</a>')
        tc.find('<a title="View attachment"[ \n]+'
                'href="[^"]*?/attachment/ticket/42/file[.]ext">'
                'file[.]ext [(]Ticket #42[)]</a>')
        tc.find('<a title="View attachment"[ \n]+'
                'href="[^"]*?/attachment/milestone/42/file[.]ext">'
                'file[.]ext [(]Milestone 42[)]</a>')
        tc.find('<a title="View attachment"[ \n]+'
                'href="[^"]*?/attachment/wiki/WikiStart/file[.]ext">'
                'file[.]ext [(]WikiStart[)]</a>')


class TestReportDynamicVariables(FunctionalTwillTestCaseSetup):
    def runTest(self):
        """Generate a report with dynamic variables in title, summary
        and SQL"""
        summary = random_sentence(3)
        fields = {'component': 'component1'}
        ticket_id = self._tester.create_ticket(summary, fields)
        fields2 = {'component': 'component2'}
        ticket_id2 = self._tester.create_ticket(summary, fields2)
        reportnum = self._tester.create_report(
           "$USER's tickets for component $COMPONENT",
           """-- COMPONENT = component2
              SELECT DISTINCT
               t.id AS ticket, summary, component, version, milestone,
               t.type AS type, priority, t.time AS created,
               t.changetime AS _changetime, summary AS _description,
               reporter AS _reporter
              FROM ticket t
              LEFT JOIN enum p ON p.name = t.priority AND p.type = 'priority'
              LEFT JOIN ticket_change tc ON tc.ticket = t.id AND tc.author = $USER
               AND tc.field = 'comment'
              WHERE t.status <> 'closed'
               AND component = $COMPONENT
               AND (owner = $USER OR reporter = $USER OR author = $USER)
            """,
           "Tickets assigned to $USER for component $COMPONENT"
        )
        self._tester.go_to_report(reportnum, fields)
        tc.find("admin&#39;s tickets for component component1")
        tc.find("Tickets assigned to admin for component component1")
        tc.find('<a title="View ticket"[ \n]+href="/ticket/%s">%s</a>' %
                (ticket_id, summary))
        # Testing default parameter
        self._tester.go_to_report(reportnum)
        tc.find("admin&#39;s tickets for component component2")
        tc.find("Tickets assigned to admin for component component2")
        tc.find('<a title="View ticket"[ \n]+href="/ticket/%s">%s</a>' %
                (ticket_id2, summary))


class TestReportSorting(FunctionalTwillTestCaseSetup):
    def runTest(self):
        """Test sorting of report.
        """
        tid = (self._tester.create_ticket(),
               self._tester.create_ticket())
        sort_href_desc = 'href="/report/1\?sort=ticket"'
        sort_href_asc = sort_href_desc[:-1] + '&amp;asc=1"'
        sort_text = r'(?<!New )\bTicket\b'

        def find_table_entries(tid):
            tc.find('<a [^>]+ href="/ticket/%d">'
                    '(?:(?!</tbody>).)+'
                    '<a [^>]+ href="/ticket/%d">' % tid, 's')

        self._tester.go_to_report(1)
        tc.find(sort_href_asc)
        find_table_entries(tid)
        tc.follow(sort_text)  # Sort ascending
        tc.find(sort_href_desc)
        find_table_entries(tid)
        tc.follow(sort_text)  # Sort descending
        tc.find(sort_href_asc)
        find_table_entries(tuple(reversed(tid)))
        # Sort order preserved when submitting preferences form.
        sort_href_desc = 'href="/report/1\?sort=summary"'
        sort_href_asc = sort_href_desc[:-1] + '&amp;asc=1"'
        tc.find(sort_href_asc)
        tc.follow(r'\bSummary\b')
        tc.find(sort_href_desc)
        tc.submit(formname='trac-report-prefs')
        tc.find(sort_href_desc)
        tc.follow(r'\bSummary\b')
        tc.find(sort_href_asc)
        tc.submit(formname='trac-report-prefs')
        tc.find(sort_href_asc)


class TestMilestone(FunctionalTwillTestCaseSetup):
    def runTest(self):
        """Create a milestone."""
        self._tester.go_to_roadmap()
        tc.submit(formname='add')
        tc.url(self._tester.url + '/milestone\?action=new')
        name = random_unique_camel()
        due = format_datetime(datetime_now(tz=utc) + timedelta(hours=1),
                              tzinfo=localtz, locale=locale_en)
        tc.formvalue('edit', 'name', name)
        tc.formvalue('edit', 'due', True)
        tc.formvalue('edit', 'duedate', due)
        tc.notfind("Retarget associated open tickets to milestone:")
        tc.submit('add')
        tc.url(self._tester.url + '/milestone/' + name + '$')
        tc.find(r'<h1>Milestone %s</h1>' % name)
        tc.find(due)
        self._tester.create_ticket(info={'milestone': name})
        tc.find('<a class="milestone" href="/milestone/%(name)s" '
                'title="Due in .+ (.+)">%(name)s</a>'
                % {'name': name})


class TestMilestoneAddAttachment(FunctionalTwillTestCaseSetup):
    def runTest(self):
        """Add attachment to a milestone. Test that the attachment
        button reads 'Attach file' when no files have been attached, and
        'Attach another file' when there are existing attachments.
        Feature added in http://trac.edgewall.org/ticket/10281."""
        name = self._tester.create_milestone()
        self._tester.go_to_milestone(name)
        tc.find("Attach file")
        filename = self._tester.attach_file_to_milestone(name)

        self._tester.go_to_milestone(name)
        tc.find("Attach another file")
        tc.find('Attachments[ \n]+<span class="trac-count">\(1\)</span>')
        tc.find(filename)
        tc.find('Download all attachments as:\s+<a rel="nofollow" '
                'href="/zip-attachment/milestone/%s/">.zip</a>' % name)


class TestMilestoneClose(FunctionalTwillTestCaseSetup):
    """Close a milestone and verify that tickets are retargeted
    to the selected milestone"""
    def runTest(self):
        name = self._tester.create_milestone()
        tid1 = self._tester.create_ticket(info={'milestone': name})
        tc.formvalue('propertyform', 'action', 'resolve')
        tc.formvalue('propertyform',
                     'action_resolve_resolve_resolution', 'fixed')
        tc.submit('submit')

        # Check that hint is shown when there are no open tickets to retarget
        self._tester.go_to_milestone(name)
        tc.submit(formname='editmilestone')
        tc.find("There are no open tickets associated with this milestone.")

        retarget_to = self._tester.create_milestone()

        # Check that open tickets retargeted, closed not retargeted
        tid2 = self._tester.create_ticket(info={'milestone': name})
        self._tester.go_to_milestone(name)
        completed = format_datetime(datetime_now(tz=utc) - timedelta(hours=1),
                                    tzinfo=localtz, locale=locale_en)
        tc.submit(formname='editmilestone')
        tc.formvalue('edit', 'completed', True)
        tc.formvalue('edit', 'completeddate', completed)
        tc.formvalue('edit', 'target', retarget_to)
        tc.submit('save')

        tc.url(self._tester.url + '/milestone/%s$' % name)
        tc.find('The open tickets associated with milestone "%s" '
                'have been retargeted to milestone "%s".'
                % (name, retarget_to))
        tc.find("Completed")

        # Closed ticket will not be retargeted.
        self._tester.go_to_ticket(tid1)
        tc.find('<a class="closed milestone" href="/milestone/%(name)s" '
                'title="Completed .+ ago (.+)">%(name)s</a>'
                % {'name': name})
        tc.notfind('changed from <em>%s</em> to <em>%s</em>'
                   % (name, retarget_to))
        tc.notfind("Ticket retargeted after milestone closed")
        # Open ticket will be retargeted.
        self._tester.go_to_ticket(tid2)
        tc.find('<a class="milestone" href="/milestone/%(name)s" '
                'title="No date set">%(name)s</a>' % {'name': retarget_to})
        find_field_change(name, retarget_to)
        tc.find("Ticket retargeted after milestone closed")


class TestMilestoneDelete(FunctionalTwillTestCaseSetup):
    def runTest(self):
        """Delete a milestone and verify that tickets are retargeted
        to the selected milestone."""
        def submit_delete(name, retarget_to=None, tid=None):
            tc.submit('delete', 'delete-confirm')
            tc.url(self._tester.url + '/roadmap')
            tc.find('The milestone "%s" has been deleted.' % name)
            tc.notfind('Milestone:.*%s' % name)
            retarget_notice = 'The tickets associated with milestone "%s" ' \
                              'have been retargeted to milestone "%s".' \
                              % (name, str(retarget_to))
            if retarget_to is not None:
                tc.find('Milestone:.*%s' % retarget_to)
            if tid is not None:
                tc.find(retarget_notice)
                self._tester.go_to_ticket(tid)
                tc.find('Changed[ \n]+<a .*>\d+ seconds? ago</a>'
                        '[ \n]+by <span class="trac-author-user">'
                        'admin</span>')
                if retarget_to is not None:
                    tc.find('<a class="milestone" href="/milestone/%(name)s" '
                            'title="No date set">%(name)s</a>'
                            % {'name': retarget_to})
                    find_field_change(name, retarget_to)
                else:
                    tc.find('<th class="missing" id="h_milestone">'
                            '[ \n]*Milestone:[ \n]*</th>')
                    find_field_deleted(name)
                tc.find("Ticket retargeted after milestone deleted")
            else:
                tc.notfind(retarget_notice)

        # No tickets associated with milestone to be retargeted
        name = self._tester.create_milestone()
        self._tester.go_to_milestone(name)
        tc.submit(formname='deletemilestone')
        tc.find("There are no tickets associated with this milestone.")
        submit_delete(name)

        # Don't select a milestone to retarget to
        name = self._tester.create_milestone()
        tid = self._tester.create_ticket(info={'milestone': name})
        self._tester.go_to_milestone(name)
        tc.submit(formname='deletemilestone')
        submit_delete(name, tid=tid)

        # Select a milestone to retarget to
        name = self._tester.create_milestone()
        retarget_to = self._tester.create_milestone()
        tid = self._tester.create_ticket(info={'milestone': name})
        self._tester.go_to_milestone(name)
        tc.submit(formname='deletemilestone')
        tc.formvalue('delete-confirm', 'target', retarget_to)
        submit_delete(name, retarget_to, tid)

        # Just navigate to the page and select cancel
        name = self._tester.create_milestone()
        tid = self._tester.create_ticket(info={'milestone': name})
        self._tester.go_to_milestone(name)
        tc.submit(formname='deletemilestone')
        tc.submit('cancel', 'delete-confirm')

        tc.url(self._tester.url + '/milestone/%s' % name)
        tc.notfind('The milestone "%s" has been deleted.' % name)
        tc.notfind('The tickets associated with milestone "%s" '
                   'have been retargeted to milestone' % name)
        self._tester.go_to_ticket(tid)
        tc.find('<a class="milestone" href="/milestone/%(name)s" '
                'title="No date set">%(name)s</a>' % {'name': name})
        find_field_deleted(name, False)
        tc.notfind("Ticket retargeted after milestone deleted<br />")

        # No attachments associated with milestone
        name = self._tester.create_milestone()
        self._tester.go_to_milestone(name)
        tc.formvalue('deletemilestone', 'action', 'delete')
        tc.submit()
        tc.notfind("The following attachments will also be deleted:")
        tc.submit('delete', 'delete-confirm')
        tc.find('The milestone "%s" has been deleted.' % name)
        tc.url(self._tester.url)

        # Attachments associated with milestone
        name = self._tester.create_milestone()
        filename = self._tester.attach_file_to_milestone(name)
        self._tester.go_to_milestone(name)
        tc.formvalue('deletemilestone', 'action', 'delete')
        tc.submit()
        tc.find("The following attachments will also be deleted:")
        tc.find(filename)
        tc.submit('delete', 'delete-confirm')
        tc.find('The milestone "%s" has been deleted.' % name)
        tc.url(self._tester.url)


class TestMilestoneRename(FunctionalTwillTestCaseSetup):
    def runTest(self):
        """Rename a milestone and verify that the rename is shown in the
        change history for the associated tickets."""
        name = self._tester.create_milestone()
        new_name = random_unique_camel()
        tid = self._tester.create_ticket(info={'milestone': name})

        self._tester.go_to_milestone(name)
        tc.submit(formname='editmilestone')
        tc.formvalue('edit', 'name', new_name)
        tc.submit('save')

        tc.url(self._tester.url + '/milestone/' + new_name)
        tc.find("Your changes have been saved.")
        tc.find(r"<h1>Milestone %s</h1>" % new_name)
        self._tester.go_to_ticket(tid)
        tc.find('Changed[ \n]+<a .*>\d+ seconds? ago</a>[ \n]+'
                'by <span class="trac-author-user">admin</span>')
        tc.find('<a class="milestone" href="/milestone/%(name)s" '
                'title="No date set">%(name)s</a>' % {'name': new_name})
        find_field_change(name, new_name)
        tc.find("Milestone renamed")


class TestMilestoneGroupedProgress(FunctionalTwillTestCaseSetup):
    def runTest(self):
        """Verify that grouped progress bar is displayed with proper
        owner/reporter and link obfuscation.
        """
        name = self._tester.create_milestone()
        self._tester.create_ticket(info={'milestone': name,
                                         'owner': 'user1@example.com'})
        self._tester.go_to_milestone(name)

        # Owner should not be obfuscated.
        tc.formvalue('stats', 'by', 'owner')
        tc.submit()
        tc.find('<th scope="row">[ \t\n]+'
                '<a href="[^"]+">'
                '<span class="trac-author">user1@example.com</span>')
        tc.find('<form id="stats" class="trac-groupprogress" [^>]+>.*'
                '<td class="open" style="width: 100%">[ \t\n]+'
                '<a href="[^"]+" title="1/1 active">', 's')

        # Owner should be obfuscated.
        self._tester.logout()
        self._tester.go_to_milestone(name)
        tc.formvalue('stats', 'by', 'owner')
        tc.submit()
        tc.find('<th scope="row">[ \t\n]+'
                '<span class="trac-author">user1@…</span>')
        tc.find('<form id="stats" class="trac-groupprogress" [^>]+>.*'
                '<td class="open" style="width: 100%">[ \t\n]+'
                '<a title="1/1 active">', 's')
        self._tester.login('admin')


class RegressionTestRev5994(FunctionalTwillTestCaseSetup):
    def runTest(self):
        """Test for regression of the column label fix in r5994"""
        env = self._testenv.get_trac_environment()
        env.config.set('ticket-custom', 'custfield', 'text')
        env.config.set('ticket-custom', 'custfield.label', 'Custom Field')
        env.config.save()
        try:
            self._tester.go_to_query()
            tc.find('<label>( |\\n)*<input[^<]*value="custfield"'
                    '[^<]*/>( |\\n)*Custom Field( |\\n)*</label>', 's')
        finally:
            pass
            #env.config.set('ticket', 'restrict_owner', 'no')
            #env.config.save()


class RegressionTestTicket4447(FunctionalTwillTestCaseSetup):
    def runTest(self):
        """Test for regression of http://trac.edgewall.org/ticket/4447"""
        ticketid = self._tester.create_ticket("Hello World")
        env = self._testenv.get_trac_environment()
        env.config.set('ticket-custom', 'newfield', 'text')
        env.config.set('ticket-custom', 'newfield.label',
                       'Another Custom Field')
        env.config.save()

        self._tester.add_comment(ticketid)
        tc.notfind('<strong class="trac-field-newfield">Another Custom Field'
                   '</strong>[ \n]+<em></em>[ \n]+deleted')
        tc.notfind('<strong class="trac-field-newfield">Another Custom Field'
                   '</strong>[ \n]*set to <em>')


class RegressionTestTicket4630a(FunctionalTwillTestCaseSetup):
    def runTest(self):
        """Test for regression of http://trac.edgewall.org/ticket/4630 a"""
        env = self._testenv.get_trac_environment()
        env.config.set('ticket', 'restrict_owner', 'yes')
        env.config.save()
        try:
            # Make sure 'user' has logged in.
            self._tester.go_to_front()
            self._tester.logout()
            self._tester.login('user')
            self._tester.go_to_front()
            self._tester.logout()
            self._tester.login('joe')
            self._tester.go_to_front()
            self._tester.logout()
            self._tester.login('admin')
            self._tester.create_ticket()
            tc.formvalue('propertyform', 'action', 'reassign')
            tc.find('reassign_reassign_owner')
            tc.formvalue('propertyform', 'action_reassign_reassign_owner',
                         'user')
            tc.submit('submit')
        finally:
            # Undo the config change for now since this (failing)
            # regression test causes problems for later tests.
            env.config.set('ticket', 'restrict_owner', 'no')
            env.config.save()


class RegressionTestTicket4630b(FunctionalTwillTestCaseSetup):
    def runTest(self):
        """Test for regression of http://trac.edgewall.org/ticket/4630 b"""
        # NOTE: this must be run after RegressionTestTicket4630 (user must
        # have logged in)
        from trac.perm import PermissionSystem
        env = self._testenv.get_trac_environment()
        perm = PermissionSystem(env)
        users = perm.get_users_with_permission('TRAC_ADMIN')
        self.assertEqual(users, ['admin'])
        users = perm.get_users_with_permission('TICKET_MODIFY')
        self.assertEqual(sorted(users), ['admin', 'joe', 'user'])


class RegressionTestTicket5022(FunctionalTwillTestCaseSetup):
    def runTest(self):
        """Test for regression of http://trac.edgewall.org/ticket/5022
        """
        summary = 'RegressionTestTicket5022'
        ticket_id = self._tester.create_ticket(summary)
        tc.go(self._tester.url + '/newticket?id=%s' % ticket_id)
        tc.notfind(summary)


class RegressionTestTicket5394a(FunctionalTwillTestCaseSetup):
    def runTest(self):
        """Test for regression of http://trac.edgewall.org/ticket/5394 a
        Order user list alphabetically in (re)assign action
        """
        # set restrict_owner config
        env = self._testenv.get_trac_environment()
        env.config.set('ticket', 'restrict_owner', 'yes')
        env.config.save()

        self._tester.go_to_front()
        self._tester.logout()

        test_users = ['alice', 'bob', 'jane', 'john', 'charlie', 'alan',
                      'zorro']
        # Apparently it takes a sec for the new user to be recognized by the
        # environment.  So we add all the users, then log in as the users
        # in a second loop.  This should be faster than adding a sleep(1)
        # between the .adduser and .login steps.
        for user in test_users:
            self._testenv.adduser(user)
        for user in test_users:
            self._tester.login(user)
            self._tester.go_to_front()
            self._tester.logout()

        self._tester.login('admin')

        self._tester.create_ticket("regression test 5394a")

        options = 'name="action_reassign_reassign_owner">' + \
            ''.join('<option[^>]*>%s</option>' % user for user in
                    sorted(test_users + ['admin', 'joe', 'user']))
        tc.find(to_utf8(options), 's')
        # We don't have a good way to fully delete a user from the Trac db.
        # Once we do, we may want to cleanup our list of users here.


class RegressionTestTicket5394b(FunctionalTwillTestCaseSetup):
    def runTest(self):
        """Test for regression of http://trac.edgewall.org/ticket/5394 b
        Order user list alphabetically on new ticket page
        """
        # Must run after RegressionTestTicket5394a
        self._tester.go_to_front()
        tc.follow('New Ticket')
        tc.find('Create New Ticket')

        test_users = ['alice', 'bob', 'jane', 'john', 'charlie', 'alan',
                      'zorro']
        options = '.*'.join(sorted(test_users + ['admin', 'user']))
        tc.find(options, 's')


# TODO: this should probably be changed to be a testsuite derived from
# TestSetup
class RegressionTestTicket5497prep(FunctionalTwillTestCaseSetup):
    def runTest(self):
        """Test for regression of http://trac.edgewall.org/ticket/5497 prep
        When the component is changed, the owner should update to the
        default owner of the component.
        If component is changed and the owner is changed (reassigned action
        for open tickets in the basic workflow), the owner should be the
        specified owner, not the owner of the component.
        """
        # The default owner for the component we're using for this testcase
        # is 'user', and we'll manually assign to 'admin'.
        self._tester.create_component('regression5497', 'user')


class RegressionTestTicket5497a(FunctionalTwillTestCaseSetup):
    def runTest(self):
        """Test for regression of http://trac.edgewall.org/ticket/5497 a
        Open ticket, component changed, owner not changed"""
        self._tester.create_ticket("regression test 5497a")
        tc.formvalue('propertyform', 'field-component', 'regression5497')
        tc.submit('submit')
        tc.find(regex_owned_by('user'))


class RegressionTestTicket5497b(FunctionalTwillTestCaseSetup):
    def runTest(self):
        """Test for regression of http://trac.edgewall.org/ticket/5497 b
        Open ticket, component changed, owner changed"""
        self._tester.create_ticket("regression test 5497b")
        tc.formvalue('propertyform', 'field-component', 'regression5497')
        tc.formvalue('propertyform', 'action', 'reassign')
        tc.formvalue('propertyform', 'action_reassign_reassign_owner',
                     'admin')
        tc.submit('submit')
        tc.notfind(regex_owned_by('user'))
        tc.find(regex_owned_by('admin'))


class RegressionTestTicket5497c(FunctionalTwillTestCaseSetup):
    def runTest(self):
        """Test for regression of http://trac.edgewall.org/ticket/5497 c
        New ticket, component changed, owner not changed"""
        self._tester.create_ticket("regression test 5497c",
                                   {'component':'regression5497'})
        tc.find(regex_owned_by('user'))


class RegressionTestTicket5497d(FunctionalTwillTestCaseSetup):
    def runTest(self):
        """Test for regression of http://trac.edgewall.org/ticket/5497 d
        New ticket, component changed, owner changed"""
        self._tester.create_ticket("regression test 5497d",
                                   {'component': 'regression5497',
                                    'owner': 'admin'})
        tc.find(regex_owned_by('admin'))


class RegressionTestTicket5602(FunctionalTwillTestCaseSetup):
    def runTest(self):
        """Test for regression of http://trac.edgewall.org/ticket/5602"""
        # Create a set of tickets, and assign them all to a milestone
        milestone = self._tester.create_milestone()
        ids = [self._tester.create_ticket(info={'milestone': milestone})
               for x in xrange(5)]
        # Need a ticket in each state: new, assigned, accepted, closed,
        # reopened
        # leave ids[0] as new
        # make ids[1] be assigned
        self._tester.go_to_ticket(ids[1])
        tc.formvalue('propertyform', 'action', 'reassign')
        tc.formvalue('propertyform', 'action_reassign_reassign_owner',
                     'admin')
        tc.submit('submit')
        # make ids[2] be accepted
        self._tester.go_to_ticket(ids[2])
        tc.formvalue('propertyform', 'action', 'accept')
        tc.submit('submit')
        # make ids[3] be closed
        self._tester.go_to_ticket(ids[3])
        tc.formvalue('propertyform', 'action', 'resolve')
        tc.formvalue('propertyform', 'action_resolve_resolve_resolution',
                     'fixed')
        tc.submit('submit')
        # make ids[4] be reopened
        self._tester.go_to_ticket(ids[4])
        tc.formvalue('propertyform', 'action', 'resolve')
        tc.formvalue('propertyform', 'action_resolve_resolve_resolution',
                     'fixed')
        tc.submit('submit')
        # FIXME: we have to wait a second to avoid "IntegrityError: columns
        # ticket, time, field are not unique"
        time.sleep(1)
        tc.formvalue('propertyform', 'action', 'reopen')
        tc.submit('submit')
        tc.show()
        tc.notfind("Python Traceback")

        # Go to the milestone and follow the links to the closed and active
        # tickets.
        tc.go(self._tester.url + "/roadmap")
        tc.follow(milestone)

        tc.follow("closed:")
        tc.find("Resolution:[ \n]+fixed")

        tc.back()
        tc.follow("active:")
        tc.find("Status:[ \n]+new")
        tc.find("Status:[ \n]+assigned")
        tc.find("Status:[ \n]+accepted")
        tc.notfind("Status:[ \n]+closed")
        tc.find("Status:[ \n]+reopened")


class RegressionTestTicket5687(FunctionalTwillTestCaseSetup):
    def runTest(self):
        """Test for regression of http://trac.edgewall.org/ticket/5687"""
        self._tester.go_to_front()
        self._tester.logout()
        self._tester.login('user')
        self._tester.create_ticket()
        self._tester.logout()
        self._tester.login('admin')


class RegressionTestTicket5930(FunctionalTwillTestCaseSetup):
    def runTest(self):
        """Test for regression of http://trac.edgewall.org/ticket/5930
        TypeError: from_string() takes exactly 3 non-keyword arguments (4
        given)
        Caused by a saved query
        """
        self._tester.create_report('Saved Query', 'query:version=1.0', '')
        tc.notfind(internal_error)
        tc.formvalue('trac-report-edit', 'action', 'new')
        tc.submit()
        tc.find("Modify Query:")
        tc.find("Save query")
        # TODO: Add a testcase for the following:
        # Can you also throw in addition of a 1.0 ticket and a 2.0 ticket
        # as part of the demo env, then see that only the correct one shows
        # up in the report?


class RegressionTestTicket6747(FunctionalTwillTestCaseSetup):
    def runTest(self):
        """Test for regression of http://trac.edgewall.org/ticket/6747"""
        env = self._testenv.get_trac_environment()
        env.config.set('ticket-workflow', 'resolve.operations',
                       'set_resolution,set_owner')
        env.config.set('ticket-workflow', 'resolve.set_owner',
                       'a_specified_owner')
        env.config.save()

        try:
            self._tester.create_ticket("RegressionTestTicket6747")
            tc.find("a_specified_owner")
            tc.notfind("a_specified_owneras")

        finally:
            # Undo the config change to avoid causing problems for later
            # tests.
            env.config.set('ticket-workflow', 'resolve.operations',
                           'set_resolution')
            env.config.remove('ticket-workflow', 'resolve.set_owner')
            env.config.save()


class RegressionTestTicket6879a(FunctionalTwillTestCaseSetup):
    def runTest(self):
        """Test for regression of http://trac.edgewall.org/ticket/6879 a

        Make sure that previewing a close does not make the available actions
        be those for the close status.
        """
        # create a ticket, then preview resolving the ticket twice
        self._tester.create_ticket("RegressionTestTicket6879 a")
        tc.formvalue('propertyform', 'action', 'resolve')
        tc.formvalue('propertyform', 'action_resolve_resolve_resolution',
                     'fixed')
        tc.submit('preview')
        tc.formvalue('propertyform', 'action', 'resolve')
        tc.submit('preview')


class RegressionTestTicket6879b(FunctionalTwillTestCaseSetup):
    def runTest(self):
        """Test for regression of http://trac.edgewall.org/ticket/6879 a

        Make sure that previewing a close does not make the available actions
        be those for the close status.
        """
        # create a ticket, then preview resolving the ticket twice
        self._tester.create_ticket("RegressionTestTicket6879 b")
        tc.formvalue('propertyform', 'action', 'resolve')
        tc.formvalue('propertyform', 'action_resolve_resolve_resolution',
                     'fixed')
        tc.submit('preview')
        tc.formvalue('propertyform', 'action', 'resolve')
        tc.submit('submit')


class RegressionTestTicket6912a(FunctionalTwillTestCaseSetup):
    def runTest(self):
        """Test for regression of http://trac.edgewall.org/ticket/6912 a"""
        try:
            self._tester.create_component(name='RegressionTestTicket6912a',
                                          owner='')
        except twill.utils.ClientForm.ItemNotFoundError as e:
            raise twill.errors.TwillAssertionError(e)


class RegressionTestTicket6912b(FunctionalTwillTestCaseSetup):
    def runTest(self):
        """Test for regression of http://trac.edgewall.org/ticket/6912 b"""
        self._tester.create_component(name='RegressionTestTicket6912b',
                                      owner='admin')
        tc.follow('RegressionTestTicket6912b')
        try:
            tc.formvalue('edit', 'owner', '')
        except twill.utils.ClientForm.ItemNotFoundError as e:
            raise twill.errors.TwillAssertionError(e)
        tc.submit('save', formname='edit')
        tc.find('RegressionTestTicket6912b</a>[ \n]*</td>[ \n]*'
                '<td class="owner"></td>', 's')


class RegressionTestTicket7821group(FunctionalTwillTestCaseSetup):
    def runTest(self):
        """Test for regression of http://trac.edgewall.org/ticket/7821 group.
        """
        env = self._testenv.get_trac_environment()
        saved_default_query = env.config.get('query', 'default_query')
        default_query = 'status!=closed&order=status&group=status&max=42' \
                        '&desc=1&groupdesc=1&col=summary|status|cc' \
                        '&cc~=$USER'
        env.config.set('query', 'default_query', default_query)
        env.config.save()
        try:
            self._tester.create_ticket('RegressionTestTicket7821 group')
            self._tester.go_to_query()
            # $USER
            tc.find('<input type="text" name="0_cc"[ \n]+value="admin"'
                    ' size="[0-9]+"/>')
            # col
            tc.find('<input type="checkbox" name="col" checked="checked"'
                    ' value="summary"/>')
            tc.find('<input type="checkbox" name="col" value="owner"/>')
            tc.find('<input type="checkbox" name="col" checked="checked"'
                    ' value="status"/>')
            tc.find('<input type="checkbox" name="col" checked="checked"'
                    ' value="cc"/>')
            # group
            tc.find('<option selected="selected" value="status">Status'
                    '</option>')
            # groupdesc
            tc.find('<input type="checkbox" name="groupdesc" id="groupdesc"'
                    ' checked="checked"/>')
            # max
            tc.find('<input type="text" name="max" id="max" size="[0-9]*?"'
                    '[ \n]+value="42"/>')
            # col in results
            tc.find('<a title="Sort by Ticket [(]ascending[)]"[ \n]+href')
            tc.find('<a title="Sort by Summary [(]ascending[)]"[ \n]+href')
            tc.find('<a title="Sort by Status [(]ascending[)]"[ \n]+href')
            tc.find('<a title="Sort by Cc [(]ascending[)]"[ \n]+href')
            tc.notfind('<a title="Sort by Owner "')
        finally:
            env.config.set('query', 'default_query', saved_default_query)
            env.config.save()


class RegressionTestTicket7821var(FunctionalTwillTestCaseSetup):
    def runTest(self):
        """Test for regression of http://trac.edgewall.org/ticket/7821 var"""
        env = self._testenv.get_trac_environment()
        saved_default_query = env.config.get('query', 'default_query')
        saved_restrict_owner = env.config.get('ticket', 'restrict_owner')
        default_query = '?status=!closed&cc=~$USER&owner=$USER'
        env.config.set('query', 'default_query', default_query)
        env.config.set('ticket', 'restrict_owner', 'no')
        env.config.save()
        try:
            self._tester.create_ticket('RegressionTestTicket7821 var')
            self._tester.go_to_query()
            # $USER in default_query
            tc.find('<input type="text" name="0_owner"[ \n]+value="admin"'
                    ' size="[0-9]+"/>')
            tc.find('<input type="text" name="0_cc"[ \n]+value="admin"'
                    ' size="[0-9]+"/>')
            # query:owner=$USER&or&cc~=$USER
            tc.go(self._tester.url + \
                  '/intertrac/query:owner=$USER&or&cc~=$USER')
            tc.find('<input type="text" name="0_owner"[ \n]+value="admin"'
                    ' size="[0-9]+"/>')
            tc.find('<input type="text" name="1_cc"[ \n]+value="admin"'
                    ' size="[0-9]+"/>')
        finally:
            env.config.set('query', 'default_query', saved_default_query)
            env.config.set('ticket', 'restrict_owner', saved_restrict_owner)
            env.config.save()


class RegressionTestTicket8247(FunctionalTwillTestCaseSetup):
    def runTest(self):
        """Test for regression of http://trac.edgewall.org/ticket/8247
        Author field of ticket comment corresponding to the milestone removal
        was always 'anonymous'."""
        name = "MilestoneRemove"
        self._tester.create_milestone(name)
        id = self._tester.create_ticket(info={'milestone': name})
        ticket_url = self._tester.url + "/ticket/%d" % id
        tc.go(ticket_url)
        tc.find(name)
        tc.go(self._tester.url + "/admin/ticket/milestones")
        tc.formvalue('milestone_table', 'sel', name)
        tc.submit('remove')
        tc.go(ticket_url)
        find_field_deleted(name)
        tc.find('Changed <a.* ago</a> by '
                '<span class="trac-author-user">admin</span>')
        tc.notfind('</a> ago by anonymous')


class RegressionTestTicket8861(FunctionalTwillTestCaseSetup):
    def runTest(self):
        """Test for regression of http://trac.edgewall.org/ticket/8816
        When creating a milestone with an already existing name, you get
        a warning. After changing the name you will find that the original
        milestone with that name is renamed instead of a new one being
        created."""
        name = "8861Milestone"
        self._tester.create_milestone(name)
        tc.go(self._tester.url + "/milestone?action=new")
        tc.formvalue('edit', 'name', name)
        tc.submit('Add milestone')
        tc.find('Milestone "%s" already exists' % name)
        tc.formvalue('edit', 'name', name + '__')
        tc.submit('Add milestone')
        tc.go(self._tester.url + "/roadmap")
        tc.find('Milestone: +<em>%s</em>' % name)
        tc.find('Milestone: +<em>%s</em>' % (name + '__'))


class RegressionTestTicket9084(FunctionalTwillTestCaseSetup):
    def runTest(self):
        """Test for regression of http://trac.edgewall.org/ticket/9084"""
        ticketid = self._tester.create_ticket()
        self._tester.add_comment(ticketid)
        self._tester.go_to_ticket(ticketid)
        tc.submit('2', formname='reply-to-comment-1') # '1' hidden, '2' submit
        tc.formvalue('propertyform', 'comment', random_sentence(3))
        tc.submit('Submit changes')
        tc.notfind('AssertionError')


class RegressionTestTicket9981(FunctionalTwillTestCaseSetup):
    def runTest(self):
        """Test for regression of http://trac.edgewall.org/ticket/9981"""
        tid1 = self._tester.create_ticket()
        self._tester.add_comment(tid1)
        tc.formvalue('propertyform', 'action', 'resolve')
        tc.submit('submit')
        tid2 = self._tester.create_ticket()
        comment = '[comment:1:ticket:%s]' % tid1
        self._tester.add_comment(tid2, comment)
        self._tester.go_to_ticket(tid2)
        tc.find('<a class="closed ticket"[ \t\n]+'
                'href="/ticket/%(num)s#comment:1"' % {'num': tid1})


class RegressionTestTicket10010(FunctionalTwillTestCaseSetup):
    def runTest(self):
        """Test for regression of http://trac.edgewall.org/ticket/10010
        Allow configuring the default retargeting option when closing or
        deleting a milestone."""
        m1 = self._tester.create_milestone()
        m2 = self._tester.create_milestone()
        self._tester.create_ticket(info={'milestone': m1})
        def go_to_and_find_markup(markup, find=True):
            self._tester.go_to_milestone(m1)
            tc.formvalue('editmilestone', 'action', 'edit')
            tc.submit()
            if find:
                tc.find(markup)
            else:
                tc.notfind(markup)
            self._tester.go_to_milestone(m1)
            tc.formvalue('editmilestone', 'action', 'delete')
            tc.submit()
            if find:
                tc.find(markup)
            else:
                tc.notfind(markup)
        try:
            go_to_and_find_markup('<option selected="selected" ', False)
            self._testenv.set_config('milestone', 'default_retarget_to', m2)
            go_to_and_find_markup('<option selected="selected" '
                                  'value="%(name)s">%(name)s</option>' % {'name': m2})
            self._testenv.set_config('milestone', 'default_retarget_to', m1)
            go_to_and_find_markup('<option selected="selected" ', False)
            self._testenv.set_config('milestone', 'default_retarget_to', '')
            go_to_and_find_markup('<option selected="selected" ', False)
        finally:
            self._testenv.remove_config('milestone', 'default_retarget_to')


class RegressionTestTicket10984(FunctionalTwillTestCaseSetup):
    def runTest(self):
        """Test for regression of http://trac.edgewall.org/ticket/10984
        The milestone field should be hidden from the newticket, ticket
        and query forms when the user doesn't have MILESTONE_VIEW.
        """
        # Check that user with MILESTONE_VIEW can set and view the field
        self._tester.go_to_ticket()
        tc.find('<label for="field-milestone">Milestone:</label>')
        ticketid = self._tester.create_ticket(info={'milestone': 'milestone1'})
        self._tester.go_to_ticket(ticketid)
        tc.find(r'<label for="field-milestone">Milestone:</label>')
        tc.find(r'<option selected="selected" value="milestone1">')

        # Check that anonymous user w/o MILESTONE_VIEW doesn't see the field
        self._testenv.revoke_perm('anonymous', 'MILESTONE_VIEW')
        self._testenv.grant_perm('anonymous', 'TICKET_CREATE')
        self._testenv.grant_perm('anonymous', 'TICKET_MODIFY')
        self._tester.logout()
        try:
            self._tester.go_to_ticket()
            tc.notfind(r'<label for="field-milestone">Milestone:</label>')
            tc.notfind(r'<select id="field-milestone"')
            self._tester.go_to_ticket(ticketid)
            tc.notfind(r'<label for="field-milestone">Milestone:</label>')
            tc.notfind(r'<select id="field-milestone"')
        finally:
            self._tester.login('admin')
            self._testenv.revoke_perm('anonymous', 'TICKET_CREATE')
            self._testenv.revoke_perm('anonymous', 'TICKET_MODIFY')
            self._testenv.grant_perm('anonymous', 'MILESTONE_VIEW')


class RegressionTestTicket11028(FunctionalTwillTestCaseSetup):
    def runTest(self):
        """Test for regression of http://trac.edgewall.org/ticket/11028"""
        self._tester.go_to_roadmap()

        logged_out = False
        try:
            # Check that a milestone is found on the roadmap,
            # even for anonymous
            tc.find('<a href="/milestone/milestone1">[ \n]*'
                    'Milestone: +<em>milestone1</em>[ \n]*</a>')
            self._tester.logout()
            logged_out = True
            tc.find('<a href="/milestone/milestone1">[ \n]*'
                    'Milestone: +<em>milestone1</em>[ \n]*</a>')

            # Check that no milestones are found on the roadmap when
            # MILESTONE_VIEW is revoked
            self._testenv.revoke_perm('anonymous', 'MILESTONE_VIEW')
            tc.reload()
            tc.notfind('Milestone: +<em>milestone\d+</em>')

            # Check that roadmap can't be viewed without ROADMAP_VIEW

            self._testenv.revoke_perm('anonymous', 'ROADMAP_VIEW')
            self._tester.go_to_url(self._tester.url + '/roadmap')
            tc.find('<h1>Error: Forbidden</h1>')
        finally:
            # Restore state prior to test execution
            if logged_out:
                self._tester.login('admin')
            self._testenv.grant_perm('anonymous',
                                     ('ROADMAP_VIEW', 'MILESTONE_VIEW'))


class RegressionTestTicket11176(FunctionalTwillTestCaseSetup):
    def runTest(self):
        """Test for regression of http://trac.edgewall.org/ticket/11176
        Fine-grained permission checks should be enforced on the Report list
        page, the report pages and query pages."""
        self._testenv.enable_authz_permpolicy("""
            [ticket:*]
            anonymous = TICKET_VIEW
            [report:-1]
            anonymous = REPORT_VIEW
            [report:1]
            anonymous = REPORT_VIEW
            [report:2]
            anonymous = REPORT_VIEW
            [report:*]
            anonymous =
        """)
        self._tester.go_to_front()
        self._tester.logout()
        self._tester.go_to_view_tickets()
        try:
            # Check that permissions are enforced on the report list page
            tc.find(r'<a title="View report" '
                    r'href="/report/1">[ \n]*<em>\{1\}</em>')
            tc.find(r'<a title="View report" '
                    r'href="/report/2">[ \n]*<em>\{2\}</em>')
            for report_num in xrange(3, 9):
                tc.notfind(r'<a title="View report" '
                           r'href="/report/%(num)s">[ \n]*'
                           r'<em>\{%(num)s\}</em>' % {'num': report_num})
            # Check that permissions are enforced on the report pages
            tc.go(self._tester.url + '/report/1')
            tc.find(r'<h1>\{1\} Active Tickets[ \n]*'
                    r'(<span class="numrows">\(\d+ matches\)</span>)?'
                    r'[ \n]*</h1>')
            tc.go(self._tester.url + '/report/2')
            tc.find(r'<h1>\{2\} Active Tickets by Version[ \n]*'
                    r'(<span class="numrows">\(\d+ matches\)</span>)?'
                    r'[ \n]*</h1>')
            for report_num in xrange(3, 9):
                tc.go(self._tester.url + '/report/%d' % report_num)
                tc.find(r'<h1>Error: Forbidden</h1>')
            # Check that permissions are enforced on the query pages
            tc.go(self._tester.url + '/query?report=1')
            tc.find(r'<h1>Active Tickets '
                    r'<span class="numrows">\(\d+ matches\)</span></h1>')
            tc.go(self._tester.url + '/query?report=2')
            tc.find(r'<h1>Active Tickets by Version '
                    r'<span class="numrows">\(\d+ matches\)</span></h1>')
            for report_num in xrange(3, 9):
                tc.go(self._tester.url + '/query?report=%d' % report_num)
                tc.find(r'<h1>Error: Forbidden</h1>')
        finally:
            self._tester.login('admin')
            self._testenv.disable_authz_permpolicy()


class RegressionTestTicket11590(FunctionalTwillTestCaseSetup):
    def runTest(self):
        """Test for regression of http://trac.edgewall.org/ticket/11590"""
        report_id = self._tester.create_report('#11590', 'SELECT 1',
                                               '[. this report]')
        self._tester.go_to_view_tickets()
        tc.notfind(internal_error)
        tc.find('<a class="report" href="[^>"]*?/report/%s">this report</a>' %
                report_id)


class RegressionTestTicket11996(FunctionalTwillTestCaseSetup):
    def runTest(self):
        """Field default value is only selected for new tickets.
        Test for regression http://trac.edgewall.org/ticket/11996
        """
        milestone = self._testenv.get_config('ticket', 'default_milestone')
        self._testenv.set_config('ticket', 'default_milestone', 'milestone3')
        try:
            self._tester.go_to_ticket()
            tc.find('<option selected="selected" value="milestone3">')
            self._tester.create_ticket(info={'milestone': ''})
            tc.find('<td headers="h_milestone">[ \n]*</td>')
            tc.notfind('<option value="milestone3" selected="selected">')
        finally:
            self._testenv.set_config('ticket', 'default_milestone', milestone)


class RegressionTestTicket12801(FunctionalTwillTestCaseSetup):
    def runTest(self):
        """Textarea fields with plain format preserve newlines.
        Test for regression http://trac.edgewall.org/ticket/12801
        """
        env = self._testenv.get_trac_environment()
        try:
            env.config.set('ticket-custom', 't12801_plain', 'textarea')
            env.config.set('ticket-custom', 't12801_plain.format', '')
            env.config.set('ticket-custom', 't12801_wiki', 'textarea')
            env.config.set('ticket-custom', 't12801_wiki.format', 'wiki')
            env.config.save()

            tkt = self._tester.create_ticket(
                info={'description': "//**description field**//\n",
                      't12801_plain': "- //plain 1//\n- ~~plain 2~~\n",
                      't12801_wiki': "- ~~wiki 1~~\n- //wiki 2//\n"})
            tc.find(r'<em><strong>description field</strong></em>')
            tc.find(r'<td colspan="3" headers="h_t12801_plain">\n'
                    r'\s*- //plain 1//\n'
                    r'\s*<br />\n'
                    r'\s*- ~~plain 2~~\n'
                    r'\s*</td>')
            tc.find(r'<li><del>wiki 1</del>\s*</li>'
                    r'<li><em>wiki 2</em>\s*</li>')

            tc.go('%s/query?id=%s&&row=description&row=t12801_plain&'
                  'row=t12801_wiki' % (self._tester.url, tkt))
            tc.find(r'<em><strong>description field</strong></em>')
            tc.find(r'<td colspan="[0-9]+">\n'
                    r'\s*- //plain 1//\n'
                    r'\s*<br />\n'
                    r'\s*- ~~plain 2~~\n'
                    r'\s*</td>')
            tc.find(r'<li><del>wiki 1</del>\s*</li>'
                    r'<li><em>wiki 2</em>\s*</li>')

        finally:
            for name in ('t12801_plain', 't12801_plain.format',
                         't12801_wiki', 't12801_wiki.format'):
                env.config.remove('ticket-custom', name)
            env.config.save()


class RegressionTestTicket12919(FunctionalTwillTestCaseSetup):
    def runTest(self):
        """Test for regression http://trac.edgewall.org/ticket/12919"""
        self._tester.create_report('#12919.', "SELECT 'blah' as keywords", '')
        tc.find(r'<td class="fullrow keywords" colspan="100">blah\s*<hr />')


def functionalSuite(suite=None):
    if not suite:
        import trac.tests.functional
        suite = trac.tests.functional.functionalSuite()
    suite.addTest(TestTickets())
    suite.addTest(TestTicketMaxSummarySize())
    suite.addTest(TestTicketAddAttachment())
    suite.addTest(TestTicketPreview())
    suite.addTest(TestTicketNoSummary())
    suite.addTest(TestTicketManipulator())
    suite.addTest(TestTicketAltFormats())
    suite.addTest(TestTicketCSVFormat())
    suite.addTest(TestTicketTabFormat())
    suite.addTest(TestTicketRSSFormat())
    suite.addTest(TestTicketSearch())
    suite.addTest(TestNonTicketSearch())
    suite.addTest(TestTicketHistory())
    suite.addTest(TestTicketHistoryDiff())
    suite.addTest(TestTicketHistoryInvalidCommentVersion())
    suite.addTest(TestTicketQueryLinks())
    suite.addTest(TestTicketQueryLinksQueryModuleDisabled())
    suite.addTest(TestTicketQueryOrClause())
    suite.addTest(TestTicketCustomFieldTextNoFormat())
    suite.addTest(TestTicketCustomFieldTextWikiFormat())
    suite.addTest(TestTicketCustomFieldTextAreaNoFormat())
    suite.addTest(TestTicketCustomFieldTextAreaWikiFormat())
    suite.addTest(TestTicketCustomFieldTextReferenceFormat())
    suite.addTest(TestTicketCustomFieldTextListFormat())
    suite.addTest(RegressionTestTicket10828())
    suite.addTest(TestTicketTimeline())
    suite.addTest(TestNewReport())
    suite.addTest(TestReportRealmDecoration())
    suite.addTest(TestReportDynamicVariables())
    suite.addTest(TestReportSorting())
    suite.addTest(TestMilestone())
    suite.addTest(TestMilestoneAddAttachment())
    suite.addTest(TestMilestoneClose())
    suite.addTest(TestMilestoneDelete())
    suite.addTest(TestMilestoneRename())
    suite.addTest(TestMilestoneGroupedProgress())
    suite.addTest(RegressionTestRev5994())

    suite.addTest(RegressionTestTicket4447())
    suite.addTest(RegressionTestTicket4630a())
    suite.addTest(RegressionTestTicket4630b())
    suite.addTest(RegressionTestTicket5022())
    suite.addTest(RegressionTestTicket5394a())
    suite.addTest(RegressionTestTicket5394b())
    suite.addTest(RegressionTestTicket5497prep())
    suite.addTest(RegressionTestTicket5497a())
    suite.addTest(RegressionTestTicket5497b())
    suite.addTest(RegressionTestTicket5497c())
    suite.addTest(RegressionTestTicket5497d())
    suite.addTest(RegressionTestTicket5602())
    suite.addTest(RegressionTestTicket5687())
    suite.addTest(RegressionTestTicket5930())
    suite.addTest(RegressionTestTicket6747())
    suite.addTest(RegressionTestTicket6879a())
    suite.addTest(RegressionTestTicket6879b())
    suite.addTest(RegressionTestTicket6912a())
    suite.addTest(RegressionTestTicket6912b())
    suite.addTest(RegressionTestTicket7821group())
    suite.addTest(RegressionTestTicket7821var())
    suite.addTest(RegressionTestTicket8247())
    suite.addTest(RegressionTestTicket8861())
    suite.addTest(RegressionTestTicket9084())
    suite.addTest(RegressionTestTicket9981())
    suite.addTest(RegressionTestTicket10010())
    suite.addTest(RegressionTestTicket10984())
    suite.addTest(RegressionTestTicket11028())
    suite.addTest(RegressionTestTicket11176())
    suite.addTest(RegressionTestTicket11590())
    suite.addTest(RegressionTestTicket11996())
    suite.addTest(RegressionTestTicket12801())
    suite.addTest(RegressionTestTicket12919())

    return suite


test_suite = functionalSuite


if __name__ == '__main__':
    unittest.main(defaultTest='test_suite')<|MERGE_RESOLUTION|>--- conflicted
+++ resolved
@@ -715,30 +715,6 @@
     def runTest(self):
         """Realm/id decoration in report"""
         self._tester.create_report(
-<<<<<<< HEAD
-            'Realm/id decoration',
-            """\
-SELECT NULL AS _realm, NULL AS id, NULL AS _parent_realm, NULL AS _parent_id
-UNION ALL SELECT 'ticket', '42', NULL, NULL
-UNION ALL SELECT 'report', '42', NULL, NULL
-UNION ALL SELECT 'milestone', '42', NULL, NULL
-UNION ALL SELECT 'wiki', 'WikiStart', NULL, NULL
-UNION ALL SELECT 'changeset', '42/trunk', NULL, NULL
-UNION ALL SELECT 'changeset', '42/trunk', 'repository', 'repo'
-UNION ALL SELECT 'changeset', '43/tags', 'repository', ''
-UNION ALL SELECT 'attachment', 'file.ext', 'ticket', '42'
-UNION ALL SELECT 'attachment', 'file.ext', 'milestone', '42'
-UNION ALL SELECT 'attachment', 'file.ext', 'wiki', 'WikiStart'
-""", '')
-        tc.find('<a title="View ticket"[ \n]+'
-                'href="[^"]*?/ticket/42">#42</a>')
-        tc.find('<a title="View report"[ \n]+'
-                'href="[^"]*?/report/42">report:42</a>')
-        tc.find('<a title="View milestone"[ \n]+'
-                'href="[^"]*?/milestone/42">42</a>')
-        tc.find('<a title="View wiki"[ \n]+'
-                'href="[^"]*?/wiki/WikiStart">'
-=======
             'Realm/id decoration', textwrap.dedent("""\
             SELECT NULL AS _realm,
              NULL AS id,
@@ -755,11 +731,14 @@
             UNION ALL SELECT 'attachment', 'file.ext', 'milestone', '42'
             UNION ALL SELECT 'attachment', 'file.ext', 'wiki', 'WikiStart'
             """), '')
-        tc.find('<a title="View ticket" href="[^"]*?/ticket/42">#42</a>')
-        tc.find('<a title="View report" href="[^"]*?/report/42">report:42</a>')
-        tc.find('<a title="View milestone" href="[^"]*?/milestone/42">42</a>')
-        tc.find('<a title="View wiki" href="[^"]*?/wiki/WikiStart">'
->>>>>>> 35870cf9
+        tc.find('<a title="View ticket"[ \n]+'
+                'href="[^"]*?/ticket/42">#42</a>')
+        tc.find('<a title="View report"[ \n]+'
+                'href="[^"]*?/report/42">report:42</a>')
+        tc.find('<a title="View milestone"[ \n]+'
+                'href="[^"]*?/milestone/42">42</a>')
+        tc.find('<a title="View wiki"[ \n]+'
+                'href="[^"]*?/wiki/WikiStart">'
                 'WikiStart</a>')
         tc.find('<a title="View changeset"[ \n]+'
                 'href="[^"]*?/changeset/42/trunk">'
