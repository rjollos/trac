# -*- coding: utf-8 -*-
#
# Copyright (C) 2006-2014 Edgewall Software
# All rights reserved.
#
# This software is licensed as described in the file COPYING, which
# you should have received as part of this distribution. The terms
# are also available at http://trac.edgewall.org/wiki/TracLicense.
#
# This software consists of voluntary contributions made by many
# individuals. For the exact contribution history, see the revision
# history and logs, available at http://trac.edgewall.org/log/.

import doctest
import unittest
from datetime import datetime, timedelta

import trac
from trac.core import TracError
from trac.perm import PermissionSystem
from trac.resource import ResourceNotFound
from trac.ticket.model import Ticket
from trac.ticket.query import QueryModule
from trac.ticket.report import Report, ReportModule
from trac.test import EnvironmentStub, MockRequest
from trac.ticket.test import insert_ticket
from trac.util.datefmt import utc
from trac.web.api import HTTPBadRequest, RequestDone
from trac.web.chrome import Chrome


class ReportModuleTestCase(unittest.TestCase):

    def setUp(self):
        self.env = EnvironmentStub(default_data=True)
        self.report_module = ReportModule(self.env)

    def tearDown(self):
        self.env.reset_db()

    def _insert_report(self, title, query, description):
        with self.env.db_transaction as db:
            cursor = db.cursor()
            cursor.execute("""
                INSERT INTO report (title,query,description)
                VALUES (%s,%s,%s)
                """, (title, query, description))
            return db.get_last_id(cursor, 'report')

    def test_create_report(self):
        req = MockRequest(self.env, method='POST', args={
            'action': 'new',
            'title': "New Report",
            'query': "SELECT 1",
            'description': "The description"})

        self.assertRaises(RequestDone,
                          self.report_module.process_request, req)
        self.assertTrue(Report(self.env, 9).exists)
        self.assertIn("The report has been created.",
                      req.chrome['notices'])
        self.assertEqual('http://example.org/trac.cgi/report/9',
                         req.headers_sent['Location'])

    def test_create_report_cancel(self):
        req = MockRequest(self.env, method='POST', args={
            'action': 'new',
            'cancel': True,
            'title': "New Report",
            'query': "SELECT 1",
            'description': "The description"})

        self.assertRaises(RequestDone, self.report_module.process_request,
                          req)
        self.assertRaises(ResourceNotFound, Report, self.env, 9)
        self.assertNotIn("The report has been created.",
                         req.chrome['notices'])
        self.assertEqual('http://example.org/trac.cgi/report',
                         req.headers_sent['Location'])

    def test_delete_report(self):
        req = MockRequest(self.env, method='POST', args={
            'action': 'delete',
            'id': '1'})

        self.assertRaises(RequestDone, self.report_module.process_request,
                          req)
        self.assertRaises(ResourceNotFound, Report, self.env, 1)
        self.assertIn("The report {1} has been deleted.",
                      req.chrome['notices'])
        self.assertEqual('http://example.org/trac.cgi/report',
                         req.headers_sent['Location'])

    def test_delete_report_cancel(self):
        req = MockRequest(self.env, method='POST', args={
            'action': 'delete',
            'cancel': True,
            'id': '1'})

        self.assertRaises(RequestDone, self.report_module.process_request,
                          req)
        self.assertTrue(Report(self.env, 1).exists)
        self.assertNotIn("The report {1} has been deleted.",
                         req.chrome['notices'])
        self.assertEqual('http://example.org/trac.cgi/report/1',
                         req.headers_sent['Location'])

    def test_update_report(self):
        report = Report(self.env)
        report.query = "SELECT 1"
        report.insert()
        req = MockRequest(self.env, method='POST', args={
            'action': 'edit',
            'id': '1',
            'title': "New Report edited",
            'query': "SELECT 2",
            'description': "The description edited"})

        self.assertRaises(RequestDone, self.report_module.process_request,
                          req)
        report = Report(self.env, 1)
        self.assertEqual("New Report edited", report.title)
        self.assertEqual("SELECT 2", report.query)
        self.assertEqual("The description edited", report.description)
        self.assertIn("Your changes have been saved.", req.chrome['notices'])

    def test_update_report_cancel(self):
        report = Report(self.env)
        report.query = "SELECT 1"
        report.insert()
        req = MockRequest(self.env, method='POST', args={
            'action': 'edit',
            'cancel': True,
            'id': '1',
            'title': "New Report edited",
            'query': "SELECT 2",
            'description': "The description edited"})

        self.assertRaises(RequestDone, self.report_module.process_request,
                          req)
        report = Report(self.env, 1)
        self.assertEqual("Active Tickets", report.title)
        self.assertEqual(" * List all active tickets by priority.\n"
                         " * Color each row based on priority.\n",
                         report.description)
        self.assertIn("SELECT p.value AS __color__", report.query)
        self.assertNotIn("Your changes have been saved.",
                         req.chrome['notices'])

    def test_render_confirm_delete(self):
        req = MockRequest(self.env, method='GET', args={
            'action': 'delete',
            'id': '1'})

        data = self.report_module.process_request(req)[1]

        self.assertEqual("Delete Report {1} Active Tickets", data['title'])
        self.assertEqual('delete', data['action'])
        self.assertEqual(1, data['report']['id'])
        self.assertEqual('Active Tickets', data['report']['title'])

    def test_render_editor(self):
        req = MockRequest(self.env, method='GET', args={
            'action': 'edit',
            'id': '1'})

        data = self.report_module.process_request(req)[1]

        self.assertEqual(1, data['report']['id'])
        self.assertEqual("Active Tickets", data['report']['title'])
        self.assertEqual(" * List all active tickets by priority.\n"
                         " * Color each row based on priority.\n",
                         data['report']['description'])
        self.assertIn("SELECT p.value AS __color__", data['report']['sql'])

    def test_render_list(self):
        req = MockRequest(self.env, method='GET', args={
            'action': 'view',
            'id': '-1'})

        data = self.report_module.process_request(req)[1]

        self.assertEqual('report', data['sort'])
        self.assertEqual(1, data['asc'])
        self.assertEqual(8, len(data['reports']))
        self.assertEqual(1, data['reports'][0][0])
        self.assertEqual('Active Tickets', data['reports'][0][1])
        self.assertEqual(" * List all active tickets by priority.\n"
                         " * Color each row based on priority.\n",
                         data['reports'][0][2])
        self.assertTrue('Active Reports', data['reports'][0][3])
        self.assertTrue('Active Reports', data['reports'][0][4])

    def test_render_view(self):
        req = MockRequest(self.env, method='GET', args={
            'action': 'view',
            'id': '1'})

        data = self.report_module.process_request(req)[1]

        self.assertEqual(1, data['report']['id'])
        self.assertEqual("{1} Active Tickets", data['title'])
        self.assertEqual(" * List all active tickets by priority.\n"
                         " * Color each row based on priority.\n",
                         data['description'])

    def test_render_empty_report(self):
        """Empty report raises a TracError."""
        rid = self._insert_report('Empty report', '', '')
        req = MockRequest(self.env, method='GET', args={
            'action': 'view',
            'id': rid})
        data = self.report_module.process_request(req)[1]
        self.assertEqual("Report failed: Report {%d} has no SQL query." % rid,
                         data['message'])

    def test_render_view_sort_order_preserved_on_update(self):
        """Sort column and order are preserved on update."""
        req = MockRequest(self.env, method='GET', args={
            'action': 'view',
            'id': 1,
            'sort': 'summary',
            'asc': '1'
        })

        data = self.report_module.process_request(req)[1]

        self.assertEqual(1, data['asc'])
        self.assertEqual('summary', data['sort'])

    def test_sub_var_no_quotes(self):
        sql, values, missing_args = self.report_module.sql_sub_vars(
            u"$VAR", {'VAR': 'value'})
        self.assertEqual("%s", sql)
        self.assertEqual(['value'], values)
        self.assertEqual([], missing_args)

    def test_sub_var_digits_underscore(self):
        sql, values, missing_args = self.report_module.sql_sub_vars(
            u"$_VAR, $VAR2, $2VAR", {'_VAR': 'value1', 'VAR2': 'value2'})
        self.assertEqual("%s, %s, $2VAR", sql)
        self.assertEqual(['value1', 'value2'], values)
        self.assertEqual([], missing_args)

    def test_sub_var_quotes(self):
        sql, values, missing_args = self.report_module.sql_sub_vars(
            u"'$VAR'", {'VAR': 'value'})
        with self.env.db_query as db:
            concatenated = db.concat("''", '%s', "''")
        self.assertEqual(concatenated, sql)
        self.assertEqual(['value'], values)
        self.assertEqual([], missing_args)

    def test_sub_var_missing_args(self):
        sql, values, missing_args = self.report_module.sql_sub_vars(
            u"$VAR, $PARAM, $MISSING", {'VAR': 'value'})
        self.assertEqual("%s, %s, %s", sql)
        self.assertEqual(['value', '', ''], values)
        self.assertEqual(['PARAM', 'MISSING'], missing_args)

    def test_csv_escape(self):
        req = MockRequest(self.env)
        cols = ['TEST_COL', 'TEST_ZERO']
        rows = [('value, needs escaped', 0)]

        self.assertRaises(RequestDone,
                          self.report_module._send_csv, req, cols, rows)
        self.assertEqual('\xef\xbb\xbfTEST_COL,TEST_ZERO\r\n"'
                         'value, needs escaped",0\r\n',
                         req.response_sent.getvalue())

    def test_saved_custom_query_redirect(self):
        query = u'query:?type=résumé'
        rid = self._insert_report('redirect', query, '')
        req = MockRequest(self.env)

        self.assertRaises(RequestDone,
                          self.report_module._render_view, req, rid)
        self.assertEqual('http://example.org/trac.cgi/query?' +
                         'type=r%C3%A9sum%C3%A9&report=' + str(rid),
                         req.headers_sent['Location'])

    def test_quoted_id_with_var(self):
        req = MockRequest(self.env)
        name = """%s"`'%%%?"""
        with self.env.db_query as db:
            sql = u'SELECT 1 AS %s, $USER AS user' % db.quote(name)
            rv = self.report_module.execute_paginated_report(req, 1, sql,
                                                             {'USER': 'joe'})
        self.assertEqual(5, len(rv), repr(rv))
        cols, results, num_items, missing_args, limit_offset = rv
        self.assertEqual([name, 'user'], cols)
        self.assertEqual([(1, 'joe')], results)
        self.assertEqual([], missing_args)
        self.assertIsNone(limit_offset)

    def test_value_error_from_get_var_args(self):
        req = MockRequest(self.env, path_info='/report/1')
        def get_var_args(req):
            raise ValueError('<error>')
        self.report_module.get_var_args = get_var_args
        self.assertTrue(self.report_module.match_request(req))
        data = self.report_module.process_request(req)[1]
        self.assertEqual('Report failed: <error>', data['message'])

    def test_title_and_description_with_sub_vars(self):
        with self.env.db_transaction:
            id_ = self._insert_report(
                'Tickets on $M for $USER',
                'SELECT * FROM ticket WHERE milestone=$M AND owner=$USER',
                'Show tickets on $M for $USER')
            for milestone in ('milestone1', 'milestone2'):
                insert_ticket(self.env, status='new', summary='Test 1',
                              owner='joe', milestone=milestone)
        req = MockRequest(self.env, path_info='/report/%d' % id_,
                          authname='joe', args={'M': 'milestone2'})
        self.assertTrue(self.report_module.match_request(req))
        data = self.report_module.process_request(req)[1]
        self.assertEqual('{%d} Tickets on milestone2 for joe' % id_,
                         data['title'])
        self.assertEqual('Show tickets on milestone2 for joe',
                         data['description'])
        self.assertIsNone(data['message'])
        self.assertEqual(1, data['numrows'])

<<<<<<< HEAD
    def test_title_and_description_with_sub_vars_in_sql(self):
        with self.env.db_transaction:
            id_ = self._insert_report(
                'Tickets on $M for $USER',
                '-- M=milestone1\r\n'
                'SELECT * FROM ticket WHERE milestone=$M AND owner=$USER\r\n',
                'Show tickets on $M for $USER')
            for milestone in ('milestone1', 'milestone2'):
                insert_ticket(self.env, status='new', summary='Test 1',
                              owner='joe', milestone=milestone)
        req = MockRequest(self.env, path_info='/report/%d' % id_,
                          authname='joe')
        self.assertTrue(self.report_module.match_request(req))
        data = self.report_module.process_request(req)[1]
        self.assertEqual('{%d} Tickets on milestone1 for joe' % id_,
                         data['title'])
        self.assertEqual('Show tickets on milestone1 for joe',
                         data['description'])
        self.assertIsNone(data['message'])
        self.assertEqual(1, data['numrows'])
=======
    def test_clear(self):
        req = MockRequest(self.env, method='GET', path_info='/report',
                          args={'action': 'clear'})
        req.session['query_href'] = req.href.query()
        req.session['query_tickets'] = '42'
        self.assertTrue(self.report_module.match_request(req))
        self.assertEqual('report_list.html',
                         self.report_module.process_request(req)[0])
        self.assertIn('query_href', req.session)
        self.assertIn('query_tickets', req.session)

        req = MockRequest(self.env, method='POST', path_info='/report',
                          args={'action': 'clear'})
        self.assertTrue(self.report_module.match_request(req))
        self.assertRaises(RequestDone, self.report_module.process_request, req)
        self.assertNotIn('query_href', req.session)
        self.assertNotIn('query_tickets', req.session)
>>>>>>> 80789a07


class ExecuteReportTestCase(unittest.TestCase):

    def setUp(self):
        self.env = EnvironmentStub(default_data=True)
        self.report_module = ReportModule(self.env)

    def tearDown(self):
        self.env.reset_db()

    def _insert_ticket(self, when=None, **kwargs):
        return insert_ticket(self.env, when=when, **kwargs)

    def _save_ticket(self, ticket, author=None, comment=None, when=None,
                     **kwargs):
        if when is None:
            when = ticket['changetime'] + timedelta(microseconds=1)
        for name, value in kwargs.iteritems():
            ticket[name] = value
        return ticket.save_changes(author=author, comment=comment, when=when)

    def _execute_report(self, id, args=None):
        mod = self.report_module
        req = MockRequest(self.env)
        report = Report(self.env, id)
        return mod.execute_paginated_report(req, id, report.query, args or {})

    def _generate_tickets(self, columns, data, attrs):
        with self.env.db_transaction as db:
            tickets = []
            when = datetime(2014, 1, 1, 0, 0, 0, 0, utc)
            for idx, line in enumerate(data.splitlines()):
                line = line.strip()
                if not line or line.startswith('#'):
                    continue
                values = line.split()
                assert len(columns) == len(values), 'Line %d' % (idx + 1)
                summary = ' '.join(values)
                values = map(lambda v: None if v == 'None' else v, values)
                d = attrs.copy()
                d['summary'] = summary
                d.update(zip(columns, values))

                status = None
                if 'status' in d:
                    status = d.pop('status')
                ticket = self._insert_ticket(when=when, status='new', **d)
                if status != 'new':
                    self._save_ticket(ticket, status=status,
                                      when=when + timedelta(microseconds=1))
                tickets.append(ticket)
                when += timedelta(seconds=1)
            return tickets

    REPORT_1_DATA = """\
        # status    priority
        new         minor
        new         major
        new         critical
        closed      minor
        closed      major
        closed      critical"""

    def test_report_1_active_tickets(self):
        attrs = dict(reporter='joe', component='component1', version='1.0',
                     milestone='milestone1', type='defect', owner='joe')
        self._generate_tickets(('status', 'priority'), self.REPORT_1_DATA,
                               attrs)

        rv = self._execute_report(1)
        cols, results, num_items, missing_args, limit_offset = rv

        idx_summary = cols.index('summary')
        self.assertEqual(['new critical',
                          'new major',
                          'new minor'],
                         [r[idx_summary] for r in results])
        idx_color = cols.index('__color__')
        self.assertEqual({'2', '3', '4'}, {r[idx_color] for r in results})

    REPORT_2_DATA = """\
        # status    version     priority
        new         2.0         minor
        new         2.0         critical
        new         1.0         minor
        new         1.0         critical
        new         None        minor
        new         None        critical
        closed      2.0         minor
        closed      2.0         critical
        closed      1.0         minor
        closed      1.0         critical
        closed      None        minor
        closed      None        critical"""

    def test_report_2_active_tickets_by_version(self):
        attrs = dict(reporter='joe', component='component1',
                     milestone='milestone1', type='defect', owner='joe')
        self._generate_tickets(('status', 'version', 'priority'),
                                self.REPORT_2_DATA, attrs)

        rv = self._execute_report(2)
        cols, results, num_items, missing_args, limit_offset = rv

        idx_summary = cols.index('summary')
        self.assertEqual(['new 1.0 critical',
                          'new 1.0 minor',
                          'new 2.0 critical',
                          'new 2.0 minor',
                          'new None critical',
                          'new None minor'],
                         [r[idx_summary] for r in results])
        idx_color = cols.index('__color__')
        self.assertEqual({'2', '4'},
                         {r[idx_color] for r in results})
        idx_group = cols.index('__group__')
        self.assertEqual({'1.0', '2.0', None},
                         {r[idx_group] for r in results})

    REPORT_3_DATA = """\
        # status    milestone   priority
        new         milestone3  minor
        new         milestone3  major
        new         milestone1  minor
        new         milestone1  major
        new         None        minor
        new         None        major
        closed      milestone3  minor
        closed      milestone3  major
        closed      milestone1  minor
        closed      milestone1  major
        closed      None        minor
        closed      None        major"""

    def test_report_3_active_tickets_by_milestone(self):
        attrs = dict(reporter='joe', component='component1', version='1.0',
                     type='defect', owner='joe')
        self._generate_tickets(('status', 'milestone', 'priority'),
                                self.REPORT_3_DATA, attrs)

        rv = self._execute_report(3)
        cols, results, num_items, missing_args, limit_offset = rv

        idx_summary = cols.index('summary')
        self.assertEqual(['new milestone1 major',
                          'new milestone1 minor',
                          'new milestone3 major',
                          'new milestone3 minor',
                          'new None major',
                          'new None minor'],
                         [r[idx_summary] for r in results])
        idx_color = cols.index('__color__')
        self.assertEqual({'3', '4'}, {r[idx_color] for r in results})
        idx_group = cols.index('__group__')
        self.assertEqual(
            {'Milestone milestone1', 'Milestone milestone3', None},
            {r[idx_group] for r in results})

    REPORT_4_DATA = """\
        # status    owner   priority
        new         john    trivial
        new         john    blocker
        new         jack    trivial
        new         jack    blocker
        new         foo     trivial
        new         foo     blocker
        accepted    john    trivial
        accepted    john    blocker
        accepted    jack    trivial
        accepted    jack    blocker
        accepted    foo     trivial
        accepted    foo     blocker
        closed      john    trivial
        closed      john    blocker
        closed      jack    trivial
        closed      jack    blocker
        closed      foo     trivial
        closed      foo     blocker"""

    def _test_active_tickets_by_owner(self, report_id, full_description=False):
        attrs = dict(reporter='joe', component='component1',
                     milestone='milestone1', version='1.0', type='defect')
        self._generate_tickets(('status', 'owner', 'priority'),
                                self.REPORT_4_DATA, attrs)

        rv = self._execute_report(report_id)
        cols, results, num_items, missing_args, limit_offset = rv

        idx_summary = cols.index('summary')
        self.assertEqual(['accepted foo blocker',
                          'accepted foo trivial',
                          'accepted jack blocker',
                          'accepted jack trivial',
                          'accepted john blocker',
                          'accepted john trivial'],
                         [r[idx_summary] for r in results])
        idx_color = cols.index('__color__')
        self.assertEqual({'1', '5'}, {r[idx_color] for r in results})
        idx_group = cols.index('__group__')
        self.assertEqual({'jack', 'john', 'foo'},
                         {r[idx_group] for r in results})
        if full_description:
            self.assertNotIn('_description', cols)
            self.assertIn('_description_', cols)
        else:
            self.assertNotIn('_description_', cols)
            self.assertIn('_description', cols)

    def test_report_4_active_tickets_by_owner(self):
        self._test_active_tickets_by_owner(4, full_description=False)

    def test_report_5_active_tickets_by_owner_full_description(self):
        self._test_active_tickets_by_owner(5, full_description=True)

    REPORT_6_DATA = """\
        # status    milestone  priority owner
        new         milestone4 trivial  john
        new         milestone4 critical jack
        new         milestone2 trivial  jack
        new         milestone2 critical john
        new         None       trivial  john
        new         None       critical jack
        closed      milestone4 trivial  jack
        closed      milestone4 critical john
        closed      milestone2 trivial  john
        closed      milestone2 critical jack
        closed      None       trivial  jack
        closed      None       critical john"""

    def test_report_6_all_tickets_by_milestone(self):
        attrs = dict(reporter='joe', component='component1', version='1.0',
                     type='defect')
        self._generate_tickets(('status', 'milestone', 'priority', 'owner'),
                                self.REPORT_6_DATA, attrs)

        rv = self._execute_report(6, {'USER': 'john'})
        cols, results, num_items, missing_args, limit_offset = rv

        idx_summary = cols.index('summary')
        self.assertEqual(['new milestone4 critical jack',
                          'new milestone4 trivial john',
                          'closed milestone4 critical john',
                          'closed milestone4 trivial jack',
                          'new milestone2 critical john',
                          'new milestone2 trivial jack',
                          'closed milestone2 critical jack',
                          'closed milestone2 trivial john',
                          'new None critical jack',
                          'new None trivial john',
                          'closed None critical john',
                          'closed None trivial jack'],
                         [r[idx_summary] for r in results])
        idx_style = cols.index('__style__')
        self.assertEqual('color: #777; background: #ddd; border-color: #ccc;',
                         results[2][idx_style])  # closed and owned
        self.assertEqual('color: #777; background: #ddd; border-color: #ccc;',
                         results[3][idx_style])  # closed and not owned
        self.assertEqual('font-weight: bold',
                         results[1][idx_style])  # not closed and owned
        self.assertIsNone(results[0][idx_style])  # not closed and not owned
        idx_color = cols.index('__color__')
        self.assertEqual({'2', '5'}, {r[idx_color] for r in results})
        idx_group = cols.index('__group__')
        self.assertEqual({'milestone2', 'milestone4', None},
                         {r[idx_group] for r in results})

    REPORT_7_DATA = """\
        # status    owner   reporter    priority
        accepted    john    foo         minor
        accepted    john    foo         critical
        accepted    foo     foo         major
        new         john    foo         minor
        new         john    foo         blocker
        new         foo     foo         major
        closed      john    foo         major
        closed      foo     foo         major
        new         foo     foo         major
        new         foo     john        trivial
        new         foo     john        major
        closed      foo     foo         major
        closed      foo     john        major
        new         foo     bar         major
        new         bar     foo         major"""

    def test_report_7_my_tickets(self):
        attrs = dict(component='component1', milestone='milestone1',
                     version='1.0', type='defect')
        tickets = self._generate_tickets(
            ('status', 'owner', 'reporter', 'priority'), self.REPORT_7_DATA,
            attrs)

        rv = self._execute_report(7, {'USER': 'john'})
        cols, results, num_items, missing_args, limit_offset = rv

        idx_summary = cols.index('summary')
        self.assertEqual(['accepted john foo critical',
                          'accepted john foo minor',
                          'new john foo blocker',
                          'new john foo minor',
                          'new foo john major',
                          'new foo john trivial'],
                         [r[idx_summary] for r in results])
        idx_group = cols.index('__group__')
        self.assertEqual({'Accepted', 'Owned', 'Reported'},
                         {r[idx_group] for r in results})

        self._save_ticket(tickets[-1], author='john', comment='commented')
        rv = self._execute_report(7, {'USER': 'john'})
        cols, results, num_items, missing_args, limit_offset = rv

        self.assertEqual(7, len(results))
        self.assertEqual('new bar foo major', results[-1][idx_summary])
        self.assertEqual({'Accepted', 'Owned', 'Reported', 'Commented'},
                         {r[idx_group] for r in results})

        rv = self._execute_report(7, {'USER': 'blah <blah@example.org>'})
        cols, results, num_items, missing_args, limit_offset = rv
        self.assertEqual(0, len(results))

        self._save_ticket(tickets[-1], author='blah <blah@example.org>',
                          comment='from anonymous')
        rv = self._execute_report(7, {'USER': 'blah <blah@example.org>'})
        cols, results, num_items, missing_args, limit_offset = rv
        self.assertEqual(1, len(results))
        self.assertEqual('new bar foo major', results[0][idx_summary])
        self.assertEqual('Commented', results[0][idx_group])

    REPORT_8_DATA = """\
        # status    owner   priority
        new         foo     minor
        new         foo     critical
        new         john    minor
        new         john    critical
        closed      john    major
        closed      foo     major"""

    def test_report_8_active_tickets_mine_first(self):
        attrs = dict(component='component1', milestone='milestone1',
                     version='1.0', type='defect')
        self._generate_tickets(('status', 'owner', 'priority'),
                                self.REPORT_8_DATA, attrs)

        rv = self._execute_report(8, {'USER': 'john'})
        cols, results, num_items, missing_args, limit_offset = rv

        idx_summary = cols.index('summary')
        self.assertEqual(['new john critical',
                          'new john minor',
                          'new foo critical',
                          'new foo minor'],
                         [r[idx_summary] for r in results])
        idx_group = cols.index('__group__')
        self.assertEqual('My Tickets', results[1][idx_group])
        self.assertEqual('Active Tickets', results[2][idx_group])

        rv = self._execute_report(8, {'USER': 'anonymous'})
        cols, results, num_items, missing_args, limit_offset = rv

        self.assertEqual(['new foo critical',
                          'new john critical',
                          'new foo minor',
                          'new john minor'],
                         [r[idx_summary] for r in results])
        idx_group = cols.index('__group__')
        self.assertEqual(['Active Tickets'],
                         sorted({r[idx_group] for r in results}))

    def test_asc_argument_is_invalid(self):
        """Invalid value for `asc` argument is coerced to default."""
        req = MockRequest(self.env, args={'asc': '--'})

        self.assertRaises(HTTPBadRequest,
                          ReportModule(self.env).process_request, req)

    def test_invalid_post_request_raises_exception(self):
        req = MockRequest(self.env, method='POST', action=None)

        self.assertRaises(HTTPBadRequest,
                          ReportModule(self.env).process_request, req)


class NavigationContributorTestCase(unittest.TestCase):

    def setUp(self):
        self.report_module = ReportModule(self.env)
        self.query_module = QueryModule(self.env)
        self.chrome_module = Chrome(self.env)

        self.perm_sys = PermissionSystem(self.env)
        if self.env.is_component_enabled(ReportModule):
            self.perm_sys.grant_permission('has_report_view',
                                           'REPORT_VIEW')
            self.perm_sys.grant_permission('has_both', 'REPORT_VIEW')
        self.perm_sys.grant_permission('has_ticket_view', 'TICKET_VIEW')
        self.perm_sys.grant_permission('has_both', 'TICKET_VIEW')

        self.tickets_link = lambda href: '<a href="%s">View Tickets</a>' \
                                         % href

    def tearDown(self):
        self.env.reset_db()

    def get_navigation_items(self, req, module):
        """Return navigation items for `module` in a list."""
        for contributor in self.chrome_module.navigation_contributors:
            if contributor is module:
                return list(contributor.get_navigation_items(req))
        return []

    def assertNavItem(self, href, navigation_items):
        """Asserts that `navigation_items` contains only one entry and
        directs to `href`.
        """
        self.assertEqual(1, len(navigation_items))
        item = navigation_items[0]
        self.assertEqual(('mainnav', 'tickets'), item[0:2])
        self.assertEqual(self.tickets_link(href), str(item[2]))


class NavContribReportModuleEnabledTestCase(NavigationContributorTestCase):

    def setUp(self):
        self.env = EnvironmentStub()
        super(NavContribReportModuleEnabledTestCase, self).setUp()

    def test_user_has_no_perms(self):
        """No navigation item when user has neither REPORT_VIEW or
        TICKET_VIEW.
        """
        req = MockRequest(self.env, authname='anonymous')

        navigation_items = self.get_navigation_items(req, self.report_module)
        self.assertEqual(0, len(navigation_items))

        navigation_items = self.get_navigation_items(req, self.query_module)
        self.assertEqual(0, len(navigation_items))

    def test_user_has_report_view(self):
        """Navigation item directs to ReportModule when ReportModule is
        enabled
        and the user has REPORT_VIEW.
        """
        req = MockRequest(self.env, authname='has_report_view')

        navigation_items = self.get_navigation_items(req, self.report_module)
        self.assertNavItem('/trac.cgi/report', navigation_items)

        navigation_items = self.get_navigation_items(req, self.query_module)
        self.assertEqual(0, len(navigation_items))

    def test_user_has_ticket_view(self):
        """Navigation item directs to QueryModule when ReportModule is
        enabled and the user has TICKET_VIEW but not REPORT_VIEW.
        """
        req = MockRequest(self.env, authname='has_ticket_view')

        navigation_items = self.get_navigation_items(req, self.report_module)
        self.assertEqual(0, len(navigation_items))

        navigation_items = self.get_navigation_items(req, self.query_module)
        self.assertNavItem('/trac.cgi/query', navigation_items)

    def test_user_has_report_view_and_ticket_view(self):
        """Navigation item directs to ReportModule when ReportModule is
         enabled and the user has REPORT_VIEW and TICKET_VIEW.
        """
        req = MockRequest(self.env, authname='has_both')

        navigation_items = self.get_navigation_items(req, self.report_module)
        self.assertNavItem('/trac.cgi/report', navigation_items)

        navigation_items = self.get_navigation_items(req, self.query_module)
        self.assertEqual(0, len(navigation_items))


class NavContribReportModuleDisabledTestCase(NavigationContributorTestCase):

    def setUp(self):
        self.env = EnvironmentStub(disable=['trac.ticket.report.*'])
        super(NavContribReportModuleDisabledTestCase, self).setUp()

    def test_user_has_ticket_view(self):
        """Navigation item directs to QueryModule when ReportModule is
        disabled and the user has TICKET_VIEW.
        """
        req = MockRequest(self.env, authname='has_ticket_view')

        navigation_items = self.get_navigation_items(req, self.report_module)
        self.assertEqual(0, len(navigation_items))

        navigation_items = self.get_navigation_items(req, self.query_module)
        self.assertNavItem('/trac.cgi/query', navigation_items)

    def test_user_no_ticket_view(self):
        """No Navigation item when ReportModule is disabled and the user
        has only REPORT_VIEW.
        """
        req = MockRequest(self.env, authname='has_report_view')

        navigation_items = self.get_navigation_items(req, self.report_module)
        self.assertEqual(0, len(navigation_items))

        navigation_items = self.get_navigation_items(req, self.query_module)
        self.assertEqual(0, len(navigation_items))


def test_suite():
    suite = unittest.TestSuite()
    suite.addTest(doctest.DocTestSuite(trac.ticket.report))
    suite.addTest(unittest.makeSuite(ReportModuleTestCase))
    suite.addTest(unittest.makeSuite(ExecuteReportTestCase))
    suite.addTest(unittest.makeSuite(NavContribReportModuleEnabledTestCase))
    suite.addTest(unittest.makeSuite(NavContribReportModuleDisabledTestCase))
    return suite

if __name__ == '__main__':
    unittest.main(defaultTest='test_suite')<|MERGE_RESOLUTION|>--- conflicted
+++ resolved
@@ -323,7 +323,6 @@
         self.assertIsNone(data['message'])
         self.assertEqual(1, data['numrows'])
 
-<<<<<<< HEAD
     def test_title_and_description_with_sub_vars_in_sql(self):
         with self.env.db_transaction:
             id_ = self._insert_report(
@@ -344,7 +343,7 @@
                          data['description'])
         self.assertIsNone(data['message'])
         self.assertEqual(1, data['numrows'])
-=======
+
     def test_clear(self):
         req = MockRequest(self.env, method='GET', path_info='/report',
                           args={'action': 'clear'})
@@ -362,7 +361,6 @@
         self.assertRaises(RequestDone, self.report_module.process_request, req)
         self.assertNotIn('query_href', req.session)
         self.assertNotIn('query_tickets', req.session)
->>>>>>> 80789a07
 
 
 class ExecuteReportTestCase(unittest.TestCase):
