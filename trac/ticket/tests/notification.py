# -*- coding: utf-8 -*-
#
# Copyright (C) 2005-2013 Edgewall Software
# Copyright (C) 2005-2006 Emmanuel Blot <emmanuel.blot@free.fr>
# All rights reserved.
#
# This software is licensed as described in the file COPYING, which
# you should have received as part of this distribution. The terms
# are also available at http://trac.edgewall.org/wiki/TracLicense.
#
# This software consists of voluntary contributions made by many
# individuals. For the exact contribution history, see the revision
# history and logs, available at http://trac.edgewall.org/log/.
#
# Include a basic SMTP server, based on L. Smithson
# (lsmithson@open-networks.co.uk) extensible Python SMTP Server
#

import base64
import io
import quopri
import re
import unittest
from datetime import datetime, timedelta

from trac.attachment import Attachment
from trac.notification.api import NotificationSystem
from trac.test import EnvironmentStub, MockRequest, mkdtemp
from trac.tests.notification import SMTP_TEST_PORT, SMTPThreadedServer, \
                                    parse_smtp_message
from trac.ticket.model import Ticket
from trac.ticket.notification import (
    BatchTicketChangeEvent, TicketChangeEvent, TicketNotificationSystem)
from trac.ticket.test import insert_ticket
from trac.ticket.web_ui import TicketModule
from trac.util.datefmt import datetime_now, utc

MAXBODYWIDTH = 76
smtpd = None


def setUpModule():
    global smtpd
    smtpd = SMTPThreadedServer(SMTP_TEST_PORT)
    smtpd.start()


def tearDownModule():
    smtpd.stop()


def notify_ticket_created(env, ticket):
    smtpd.cleanup()
    event = TicketChangeEvent('created', ticket, ticket['time'],
                              ticket['reporter'])
    NotificationSystem(env).notify(event)


def notify_ticket_changed(env, ticket, author='anonymous'):
    smtpd.cleanup()
    event = TicketChangeEvent('changed', ticket, ticket['changetime'], author)
    NotificationSystem(env).notify(event)


def config_subscriber(env, updater=False, owner=False, reporter=False):
    section = 'notification-subscriber'
    env.config.set(section, 'always_notify_cc', 'CarbonCopySubscriber')
    if updater:
        env.config.set(section, 'always_notify_updater',
                       'TicketUpdaterSubscriber')
        env.config.set(section, 'always_notify_previous_updater',
                       'TicketPreviousUpdatersSubscriber')
    if owner:
        env.config.set(section, 'always_notify_owner',
                       'TicketOwnerSubscriber')
    if reporter:
        env.config.set(section, 'always_notify_reporter',
                       'TicketReporterSubscriber')
    del NotificationSystem(env).subscriber_defaults


def config_smtp(env):
    env.config.set('project', 'name', 'TracTest')
    env.config.set('notification', 'smtp_enabled', 'true')
    env.config.set('notification', 'smtp_port', str(SMTP_TEST_PORT))
    env.config.set('notification', 'smtp_server', smtpd.host)
    # Note: when specifying 'localhost', the connection may be attempted
    #       for '::1' first, then only '127.0.0.1' after a 1s timeout


class RecipientTestCase(unittest.TestCase):
    """Notification test cases for email recipients."""

    def setUp(self):
        self.env = EnvironmentStub(default_data=True)
        config_smtp(self.env)

    def tearDown(self):
        smtpd.cleanup()
        self.env.reset_db()

    def _insert_ticket(self, **props):
        return insert_ticket(self.env, **props)

    def test_no_recipients(self):
        """No recipient case"""
        ticket = insert_ticket(self.env, reporter='anonymous', summary='Foo')
        notify_ticket_created(self.env, ticket)
        recipients = smtpd.get_recipients()
        sender = smtpd.get_sender()
        message = smtpd.get_message()
        self.assertEqual(0, len(recipients))
        self.assertIsNone(sender)
        self.assertIsNone(message)

    def _test_smtp_always_cc(self, key, sep):
        cc_list = ('joe.user@example.net', 'joe.bar@example.net')
        self.env.config.set('notification', key, sep.join(cc_list))
        ticket = self._insert_ticket(reporter='joe.bar@example.org',
                                     owner='joe.user@example.net',
                                     summary='New ticket recipients')

        notify_ticket_created(self.env, ticket)
        recipients = smtpd.get_recipients()

        self.assertEqual(2, len(recipients))
        for r in cc_list:
            self.assertIn(r, recipients)

    def test_smtp_always_cc_comma_separator(self):
        self._test_smtp_always_cc('smtp_always_cc', ', ')

    def test_smtp_always_cc_space_separator(self):
        self._test_smtp_always_cc('smtp_always_cc', ' ')

    def test_smtp_always_bcc_comma_separator(self):
        self._test_smtp_always_cc('smtp_always_bcc', ', ')

    def test_smtp_always_bcc_space_separator(self):
        self._test_smtp_always_cc('smtp_always_bcc', ' ')

    def test_new_ticket_recipients(self):
        """Report and CC list should be in recipient list for new tickets."""
        config_subscriber(self.env, updater=True)
        always_cc = ('joe.user@example.net', 'joe.bar@example.net')
        ticket_cc = ('joe.user@example.com', 'joe.bar@example.org')
        self.env.config.set('notification', 'smtp_always_cc',
                            ', '.join(always_cc))
        ticket = insert_ticket(self.env, reporter='joe.bar@example.org',
                               owner='joe.user@example.net',
                               cc=' '.join(ticket_cc),
                               summary='New ticket recipients')
        notify_ticket_created(self.env, ticket)
        recipients = smtpd.get_recipients()
        for r in always_cc + ticket_cc + \
                (ticket['owner'], ticket['reporter']):
            self.assertIn(r, recipients)

    def test_cc_only(self):
        """Notification w/o explicit recipients but Cc: (#3101)"""
        always_cc = ('joe.user@example.net', 'joe.bar@example.net')
        self.env.config.set('notification', 'smtp_always_cc',
                            ', '.join(always_cc))
        ticket = insert_ticket(self.env, summary='Foo')
        notify_ticket_created(self.env, ticket)
        recipients = smtpd.get_recipients()
        for r in always_cc:
            self.assertIn(r, recipients)

    def test_always_notify_updater(self):
        """The `always_notify_updater` option."""
        def _test_updater(enabled):
            config_subscriber(self.env, updater=enabled)
            ticket = insert_ticket(self.env, reporter='joe.user@example.org',
                                   summary=u'This is a súmmäry')
            now = datetime_now(utc)
            ticket.save_changes('joe.bar2@example.com', 'This is a change',
                                when=now)
            notify_ticket_changed(self.env, ticket)
            recipients = smtpd.get_recipients()
            if enabled:
                self.assertEqual(1, len(recipients))
                self.assertIn('joe.bar2@example.com', recipients)
            else:
                self.assertEqual(0, len(recipients))
                self.assertNotIn('joe.bar2@example.com', recipients)

        # Validate with and without a default domain
        for enable in False, True:
            _test_updater(enable)

    def test_always_notify_owner(self):
        """The `always_notify_owner` option."""
        def _test_reporter(enabled):
            config_subscriber(self.env, owner=enabled)
            ticket = insert_ticket(self.env, summary='Foo',
                                   reporter=u'joe@example.org',
                                   owner=u'jim@example.org')
            now = datetime_now(utc)
            ticket.save_changes('joe@example.org', 'this is my comment',
                                when=now)
<<<<<<< HEAD
            notify_ticket_created(self.env, ticket)
            recipients = smtpd.get_recipients()
=======
            notify_ticket_changed(self.env, ticket)
            recipients = notifysuite.smtpd.get_recipients()
>>>>>>> 645b68aa
            if enabled:
                self.assertEqual(1, len(recipients))
                self.assertEqual('jim@example.org', recipients[0])
            else:
                self.assertEqual(0, len(recipients))

        for enable in False, True:
            _test_reporter(enable)

    def test_always_notify_reporter(self):
        """Notification to reporter w/ updater option disabled (#3780)"""
        def _test_reporter(enabled):
            config_subscriber(self.env, reporter=enabled)
            ticket = insert_ticket(self.env, summary='Foo',
                                   reporter=u'joe@example.org')
            now = datetime_now(utc)
            ticket.save_changes('joe@example.org', 'this is my comment',
                                when=now)
<<<<<<< HEAD
            notify_ticket_created(self.env, ticket)
            recipients = smtpd.get_recipients()
=======
            notify_ticket_changed(self.env, ticket)
            recipients = notifysuite.smtpd.get_recipients()
>>>>>>> 645b68aa
            if enabled:
                self.assertEqual(1, len(recipients))
                self.assertEqual('joe@example.org', recipients[0])
            else:
                self.assertEqual(0, len(recipients))

        for enable in False, True:
            _test_reporter(enable)

    def test_no_duplicates(self):
        """Email addresses should be found only once in the recipient list."""
        self.env.config.set('notification', 'smtp_always_cc',
                            'joe.user@example.com')
        ticket = insert_ticket(self.env, reporter='joe.user@example.com',
                               owner='joe.user@example.com',
                               cc='joe.user@example.com',
                               summary='No duplicates')
        notify_ticket_created(self.env, ticket)
        recipients = smtpd.get_recipients()
        self.assertEqual(1, len(recipients))
        self.assertIn('joe.user@example.com', recipients)

    def test_long_forms(self):
        """Long forms of SMTP email addresses 'Display Name <address>'"""
        config_subscriber(self.env, updater=True, owner=True)
        ticket = insert_ticket(self.env,
           reporter='"Joe" <joe.user@example.com>',
           owner='Joe <joe.user@example.net>',
           cc=u' \u00a0 Jóe \u3000 < joe.user@example.org > \u00a0 ',
           summary='Long form')
        notify_ticket_created(self.env, ticket)
        recipients = smtpd.get_recipients()
        self.assertEqual(3, len(recipients))
        self.assertIn('joe.user@example.com', recipients)
        self.assertIn('joe.user@example.net', recipients)
        self.assertIn('joe.user@example.org', recipients)


class NotificationTestCase(unittest.TestCase):
    """Notification test cases that send email over SMTP"""

    def setUp(self):
        self.env = EnvironmentStub(default_data=True)
        config_smtp(self.env)
        self.env.config.set('trac', 'base_url', 'http://localhost/trac')
        self.env.config.set('project', 'url', 'http://localhost/project.url')
        self.env.config.set('notification', 'smtp_enabled', 'true')
        self.env.config.set('notification', 'smtp_always_cc',
                            'joe.user@example.net, joe.bar@example.net')
        self.env.config.set('notification', 'use_public_cc', 'true')
        self.req = MockRequest(self.env)

    def tearDown(self):
        """Signal the notification test suite that a test is over"""
        smtpd.cleanup()
        self.env.reset_db()

    def _insert_ticket(self, **props):
        reporter = props.pop('reporter', 'joeuser')
        summary = props.pop('summary', 'Summary')
        return insert_ticket(self.env, reporter=reporter, summary=summary,
                             **props)

    def test_structure(self):
        """Basic SMTP message structure (headers, body)"""
        ticket = insert_ticket(self.env,
                               reporter='"Joe User" <joe.user@example.org>',
                               owner='joe.user@example.net',
                               cc='joe.user@example.com, joe.bar@example.org, '
                                  'joe.bar@example.net',
                               summary='This is a summary')
        notify_ticket_created(self.env, ticket)
        message = smtpd.get_message()
        headers, body = parse_smtp_message(message)
        # checks for header existence
        self.assertTrue(headers)
        # checks for body existence
        self.assertTrue(body)
        # checks for expected headers
        self.assertIn('Date', headers)
        self.assertIn('Subject', headers)
        self.assertEqual('<073.8a48f9c2ab2dc64e820e391f8f784a04@localhost>',
                         headers['Message-ID'])
        self.assertIn('From', headers)
        self.assertIn('\n-- \nTicket URL: <', body)

    def test_date(self):
        """Date format compliance (RFC822)
           we do not support 'military' format"""
        date_str = r"^((?P<day>\w{3}),\s*)*(?P<dm>\d{2})\s+" \
                   r"(?P<month>\w{3})\s+(?P<year>\d{4})\s+" \
                   r"(?P<hour>\d{2}):(?P<min>[0-5][0-9])" \
                   r"(:(?P<sec>[0-5][0-9]))*\s" \
                   r"((?P<tz>\w{2,3})|(?P<offset>[+\-]\d{4}))$"
        date_re = re.compile(date_str)
        # python time module does not detect incorrect time values
        days = ['Mon', 'Tue', 'Wed', 'Thu', 'Fri', 'Sat', 'Sun']
        months = ['Jan', 'Feb', 'Mar', 'Apr', 'May', 'Jun',
                  'Jul', 'Aug', 'Sep', 'Oct', 'Nov', 'Dec']
        tz = ['UT', 'GMT', 'EST', 'EDT', 'CST', 'CDT', 'MST', 'MDT',
              'PST', 'PDT']
        ticket = insert_ticket(self.env,
                               reporter='"Joe User" <joe.user@example.org>',
                               summary='This is a summary')
        notify_ticket_created(self.env, ticket)
        message = smtpd.get_message()
        headers, body = parse_smtp_message(message)
        self.assertIn('Date', headers)
        mo = date_re.match(headers['Date'])
        self.assertTrue(mo)
        if mo.group('day'):
            self.assertIn(mo.group('day'), days)
        self.assertIn(int(mo.group('dm')), xrange(1, 32))
        self.assertIn(mo.group('month'), months)
        self.assertIn(int(mo.group('hour')), xrange(24))
        if mo.group('tz'):
            self.assertIn(mo.group('tz'), tz)

    def test_bcc_privacy(self):
        """Visibility of recipients"""
        def run_bcc_feature(public_cc):
            # CC list should be private
            self.env.config.set('notification', 'use_public_cc', public_cc)
            self.env.config.set('notification', 'smtp_always_bcc',
                                'joe.foobar@example.net')
            ticket = insert_ticket(self.env,
                                   reporter='"Joe User" <joe.user@example.org>',
                                   summary='This is a summary')
            notify_ticket_created(self.env, ticket)
            message = smtpd.get_message()
            headers, body = parse_smtp_message(message)
            # Msg should have a To header
            self.assertEqual('undisclosed-recipients: ;', headers['To'])
            # Extract the list of 'Cc' recipients from the message
            cc = [rcpt.strip() for rcpt in headers['Cc'].split(',')]
            # Extract the list of the actual SMTP recipients
            rcptlist = smtpd.get_recipients()
            # Build the list of the expected 'Cc' recipients
            ccrcpt = self.env.config.getlist('notification', 'smtp_always_cc')
            for rcpt in ccrcpt:
                # Each recipient of the 'Cc' list should appear
                # in the 'Cc' header
                self.assertIn(rcpt, cc)
                # Check the message has actually been sent to the recipients
                self.assertIn(rcpt, rcptlist)
            # Build the list of the expected 'Bcc' recipients
            bccrcpt = self.env.config.getlist('notification',
                                              'smtp_always_bcc')
            for rcpt in bccrcpt:
                # Check the message has actually been sent to the recipients
                self.assertIn(rcpt, rcptlist)
        for public in False, True:
            run_bcc_feature(public)

    def test_short_login(self):
        """Email addresses without a FQDN"""
        def _test_short_login(use_short_addr, username, address):
            config_subscriber(self.env, reporter=True)
            ticket = insert_ticket(self.env, reporter=username,
                                   summary='This is a summary')
            # Be sure that at least one email address is valid, so that we
            # send a notification even if other addresses are not valid
            self.env.config.set('notification', 'smtp_always_cc',
                                'joe.bar@example.net, john')
            self.env.config.set('notification', 'use_short_addr',
                                'enabled' if use_short_addr else 'disabled')
            notify_ticket_created(self.env, ticket)
            message = smtpd.get_message()
            recipients = set(smtpd.get_recipients())
            headers, body = parse_smtp_message(message)
            # Msg should always have a 'To' field
            self.assertEqual('undisclosed-recipients: ;', headers['To'])
            # Msg should have a 'Cc' field
            self.assertIn('Cc', headers)
            cclist = set(addr.strip() for addr in headers['Cc'].split(','))
            if use_short_addr:
                # Msg should be delivered to the reporter
                self.assertEqual(set([address, 'joe.bar@example.net',
                                      'john']), cclist)
                self.assertEqual(set([address, 'joe.bar@example.net',
                                      'john']), recipients)
            else:
                # Msg should not be delivered to the reporter
                self.assertEqual(set(['joe.bar@example.net']), cclist)
                self.assertEqual(set(['joe.bar@example.net']), recipients)

        # Validate with and without the short addr option enabled
        self.env.insert_users([('bar', 'Bar User', ''),
                               ('qux', 'Qux User', 'qux-mail')])
        for use_short_addr in (False, True):
            _test_short_login(use_short_addr, 'foo', 'foo')
            _test_short_login(use_short_addr, 'bar', 'bar')
            _test_short_login(use_short_addr, 'qux', 'qux-mail')

    def test_default_domain(self):
        """Default domain name"""
        def _test_default_domain(enable):
            config_subscriber(self.env)
            self.env.config.set('notification', 'smtp_always_cc', '')
            ticket = insert_ticket(self.env, cc='joenodom, foo, bar, qux, '
                                                'joewithdom@example.com',
                                   summary='This is a summary')
            # Be sure that at least one email address is valid, so that we
            # send a notification even if other addresses are not valid
            self.env.config.set('notification', 'smtp_always_cc',
                                'joe.bar@example.net')
            self.env.config.set('notification', 'smtp_default_domain',
                                'example.org' if enable else '')
            notify_ticket_created(self.env, ticket)
            message = smtpd.get_message()
            headers, body = parse_smtp_message(message)
            # Msg should always have a 'Cc' field
            self.assertIn('Cc', headers)
            cclist = set(addr.strip() for addr in headers['Cc'].split(','))
            if enable:
                self.assertEqual(set(['joenodom@example.org',
                                      'foo@example.org',
                                      'bar@example.org',
                                      'qux-mail@example.org',
                                      'joewithdom@example.com',
                                      'joe.bar@example.net']), cclist)
            else:
                self.assertEqual(set(['joewithdom@example.com',
                                      'joe.bar@example.net']), cclist)

        # Validate with and without a default domain
        self.env.insert_users([('bar', 'Bar User', ''),
                               ('qux', 'Qux User', 'qux-mail')])
        for enable in (False, True):
            _test_default_domain(enable)

    def test_email_map(self):
        """Login-to-email mapping"""
        config_subscriber(self.env, reporter=True, owner=True)
        self.env.config.set('notification', 'smtp_always_cc',
                            'joe@example.com')
        self.env.insert_users(
            [('joeuser', 'Joe User', 'user-joe@example.com'),
             ('jim@domain', 'Jim User', 'user-jim@example.com')])
        ticket = insert_ticket(self.env, reporter='joeuser', owner='jim@domain',
                               summary='This is a summary')
        notify_ticket_created(self.env, ticket)
        message = smtpd.get_message()
        headers, body = parse_smtp_message(message)
        # Msg should always have a 'To' field
        self.assertEqual('undisclosed-recipients: ;', headers['To'])
        # 'Cc' list should have been resolved to the real email address
        cclist = [addr.strip() for addr in headers['Cc'].split(',')]
        self.assertIn('user-joe@example.com', cclist)
        self.assertIn('user-jim@example.com', cclist)
        self.assertNotIn('joeuser', cclist)
        self.assertNotIn('jim@domain', cclist)

    def test_from_author(self):
        """Using the reporter or change author as the notification sender"""
        self.env.config.set('notification', 'smtp_from', 'trac@example.com')
        self.env.config.set('notification', 'smtp_from_name', 'My Trac')
        self.env.config.set('notification', 'smtp_from_author', 'true')
        self.env.insert_users(
            [('joeuser', 'Joe User', 'user-joe@example.com'),
             ('jim@domain', 'Jim User', 'user-jim@example.com'),
             ('noemail', 'No e-mail', ''),
             ('noname', '', 'user-noname@example.com')])
        def modtime(delta):
            return datetime(2016, 8, 21, 12, 34, 56, 987654, utc) + \
                   timedelta(seconds=delta)
        # Ticket creation uses the reporter
        ticket = insert_ticket(self.env, reporter='joeuser',
                               summary='This is a summary', when=modtime(0))
        notify_ticket_created(self.env, ticket)
        message = smtpd.get_message()
        headers, body = parse_smtp_message(message)
        self.assertEqual('"Joe User" <user-joe@example.com>', headers['From'])
        self.assertEqual('<047.54e62c60198a043f858f1311784a5791@example.com>',
                         headers['Message-ID'])
        self.assertNotIn('In-Reply-To', headers)
        self.assertNotIn('References', headers)
        # Ticket change uses the change author
        ticket['summary'] = 'Modified summary'
        ticket.save_changes('jim@domain', 'Made some changes', modtime(1))
        notify_ticket_changed(self.env, ticket, 'jim@domain')
        message = smtpd.get_message()
        headers, body = parse_smtp_message(message)
        self.assertEqual('"Jim User" <user-jim@example.com>', headers['From'])
        self.assertEqual('<062.a890ee4ad5488fb49e60b68099995ba3@example.com>',
                         headers['Message-ID'])
        self.assertEqual('<047.54e62c60198a043f858f1311784a5791@example.com>',
                         headers['In-Reply-To'])
        self.assertEqual('<047.54e62c60198a043f858f1311784a5791@example.com>',
                         headers['References'])
        # Known author without name uses e-mail address only
        ticket['summary'] = 'Final summary'
        ticket.save_changes('noname', 'Final changes', modtime(2))
        notify_ticket_changed(self.env, ticket, 'noname')
        message = smtpd.get_message()
        headers, body = parse_smtp_message(message)
        self.assertEqual('user-noname@example.com', headers['From'])
        self.assertEqual('<062.732a7b25a21f5a86478c4fe47e86ade4@example.com>',
                         headers['Message-ID'])
        # Known author without e-mail uses smtp_from and smtp_from_name
        ticket['summary'] = 'Other summary'
        ticket.save_changes('noemail', 'More changes', modtime(3))
        notify_ticket_changed(self.env, ticket, 'noemail')
        message = smtpd.get_message()
        headers, body = parse_smtp_message(message)
        self.assertEqual('"My Trac" <trac@example.com>', headers['From'])
        self.assertEqual('<062.98cff27cb9fabd799bcb09f9edd6c99e@example.com>',
                         headers['Message-ID'])
        # Unknown author with name and e-mail address
        ticket['summary'] = 'Some summary'
        ticket.save_changes('Test User <test@example.com>', 'Some changes',
                            modtime(4))
        notify_ticket_changed(self.env, ticket, 'Test User <test@example.com>')
        message = smtpd.get_message()
        headers, body = parse_smtp_message(message)
        self.assertEqual('"Test User" <test@example.com>', headers['From'])
        self.assertEqual('<062.6e08a363c340c1d4e2ed84c6123a1e9d@example.com>',
                         headers['Message-ID'])
        # Unknown author with e-mail address only
        ticket['summary'] = 'Some summary'
        ticket.save_changes('test@example.com', 'Some changes', modtime(5))
        notify_ticket_changed(self.env, ticket, 'test@example.com')
        message = smtpd.get_message()
        headers, body = parse_smtp_message(message)
        self.assertEqual('test@example.com', headers['From'])
        self.assertEqual('<062.5eb050ae6f322c33dde5940a5f318343@example.com>',
                         headers['Message-ID'])
        # Unknown author uses smtp_from and smtp_from_name
        ticket['summary'] = 'Better summary'
        ticket.save_changes('unknown', 'Made more changes', modtime(6))
        notify_ticket_changed(self.env, ticket, 'unknown')
        message = smtpd.get_message()
        headers, body = parse_smtp_message(message)
        self.assertEqual('"My Trac" <trac@example.com>', headers['From'])
        self.assertEqual('<062.6d5543782e7aba4100302487e75ce16f@example.com>',
                         headers['Message-ID'])

    def test_ignore_domains(self):
        """Non-SMTP domain exclusion"""
        config_subscriber(self.env, reporter=True, owner=True)
        self.env.config.set('notification', 'ignore_domains',
                            'example.com, example.org')
        self.env.insert_users(
            [('kerberos@example.com', 'No Email', ''),
             ('kerberos@example.org', 'With Email', 'kerb@example.net')])
        ticket = insert_ticket(self.env, reporter='kerberos@example.com',
                               owner='kerberos@example.org',
                               summary='This is a summary')
        notify_ticket_created(self.env, ticket)
        message = smtpd.get_message()
        headers, body = parse_smtp_message(message)
        # Msg should always have a 'To' field
        self.assertEqual('undisclosed-recipients: ;', headers['To'])
        cclist = {addr.strip() for addr in headers['Cc'].split(',')}
        # 'Cc' list should not contain addresses with non-SMTP domains
        self.assertNotIn('kerberos@example.com', cclist)
        self.assertNotIn('kerberos@example.org', cclist)
        # 'Cc' list should have been resolved to the actual email address
        self.assertEqual({'kerb@example.net', 'joe.user@example.net',
                          'joe.bar@example.net'}, cclist)

    def test_admit_domains(self):
        """SMTP domain inclusion"""
        config_subscriber(self.env, reporter=True)
        self.env.config.set('notification', 'admit_domains',
                            'localdomain, server')
        ticket = insert_ticket(self.env, reporter='joeuser@example.com',
                               summary='This is a summary',
                               cc='joe.user@localdomain, joe.user@unknown, '
                                  'joe.user@server')
        notify_ticket_created(self.env, ticket)
        message = smtpd.get_message()
        headers, body = parse_smtp_message(message)
        # Msg should always have a 'To' field
        self.assertEqual('undisclosed-recipients: ;', headers['To'])
        self.assertIn('Cc', headers)
        cclist = [addr.strip() for addr in headers['Cc'].split(',')]
        # 'Cc' list should contain addresses with SMTP included domains
        self.assertIn('joe.user@localdomain', cclist)
        self.assertIn('joe.user@server', cclist)
        # 'Cc' list should not contain non-FQDN domains
        self.assertNotIn('joe.user@unknown', cclist)
        self.assertEqual({'joeuser@example.com', 'joe.user@localdomain',
                          'joe.user@server', 'joe.user@example.net',
                          'joe.bar@example.net'}, set(cclist))

    def test_multiline_header(self):
        """Encoded headers split into multiple lines"""
        self.env.config.set('notification', 'mime_encoding', 'qp')
        ticket = insert_ticket(self.env, reporter='joe.user@example.org',
                               summary=u'A_very %s súmmäry'
                                       % u' '.join(['long'] * 20))
        notify_ticket_created(self.env, ticket)
        message = smtpd.get_message()
        headers, body = parse_smtp_message(message)
        # Discards the project name & ticket number
        subject = headers['Subject']
        summary = subject[subject.find(':')+2:]
        self.assertEqual(ticket['summary'], summary)

    def test_mimebody_b64(self):
        """MIME Base64/utf-8 encoding"""
        self.env.config.set('notification', 'mime_encoding', 'base64')
        summary = u'This is a long enough summary to cause Trac ' \
                  u'to generate a multi-line (2 lines) súmmäry'
        ticket = insert_ticket(self.env, reporter='joe.user@example.org',
                               summary=summary)
        self._validate_mimebody((base64, 'base64', 'utf-8'), ticket, True)

    def test_mimebody_qp(self):
        """MIME QP/utf-8 encoding"""
        self.env.config.set('notification', 'mime_encoding', 'qp')
        summary = u'This is a long enough summary to cause Trac ' \
                  u'to generate a multi-line (2 lines) súmmäry'
        ticket = insert_ticket(self.env, reporter='joe.user@example.org',
                               summary=summary)
        self._validate_mimebody((quopri, 'quoted-printable', 'utf-8'),
                                ticket, True)

    def test_mimebody_none_7bit(self):
        """MIME None encoding resulting in 7bit"""
        self.env.config.set('notification', 'mime_encoding', 'none')
        ticket = insert_ticket(self.env, reporter='joe.user',
                               summary=u'This is a summary')
        self._validate_mimebody((None, '7bit', 'utf-8'), ticket, True)

    def test_mimebody_none_8bit(self):
        """MIME None encoding resulting in 8bit"""
        self.env.config.set('notification', 'mime_encoding', 'none')
        ticket = insert_ticket(self.env, reporter='joe.user',
                               summary=u'This is a summary for Jöe Usèr')
        self._validate_mimebody((None, '8bit', 'utf-8'), ticket, True)

    def _test_msgid_digest(self, hash_type):
        """MD5 digest w/ non-ASCII recipient address (#3491)"""
        config_subscriber(self.env, reporter=True)
        self.env.config.set('notification', 'smtp_always_cc', '')
        if hash_type:
            self.env.config.set('notification', 'message_id_hash', hash_type)
        ticket = insert_ticket(self.env, summary=u'This is a summary',
                               reporter=u'"Jöe Usèr" <joe.user@example.org>')
        notify_ticket_created(self.env, ticket)
        message = smtpd.get_message()
        headers, body = parse_smtp_message(message)
        self.assertEqual('joe.user@example.org', headers['Cc'])
        return headers

    def test_md5_digest(self):
        headers = self._test_msgid_digest(None)
        self.assertEqual('<071.cbea352f8c4fa58e4b10d24c17b091e6@localhost>',
                         headers['Message-ID'])

    def test_sha1_digest(self):
        headers = self._test_msgid_digest('sha1')
        self.assertEqual(
            '<071.0b6459808bc3603bd642b9a478928d9b5542a803@localhost>',
            headers['Message-ID'])

    def test_add_to_cc_list(self):
        """Members added to CC list receive notifications."""
        config_subscriber(self.env)
        ticket = insert_ticket(self.env, summary='Foo')
        ticket['cc'] = 'joe.user1@example.net'
        now = datetime_now(utc)
        ticket.save_changes('joe.bar@example.com', 'Added to cc', now)
        notify_ticket_changed(self.env, ticket)
        recipients = smtpd.get_recipients()
        self.assertIn('joe.user1@example.net', recipients)

    def test_previous_cc_list(self):
        """Members removed from CC list receive notifications"""
        config_subscriber(self.env)
        ticket = insert_ticket(self.env, summary='Foo',
                               cc='joe.user1@example.net')
        ticket['cc'] = 'joe.user2@example.net'
        now = datetime_now(utc)
        ticket.save_changes('joe.bar@example.com', 'Removed from cc', now)
        notify_ticket_changed(self.env, ticket)
        recipients = smtpd.get_recipients()
        self.assertIn('joe.user1@example.net', recipients)
        self.assertIn('joe.user2@example.net', recipients)

    def test_previous_owner(self):
        """Previous owner is notified when ticket is reassigned (#2311)
           if always_notify_owner is set to True"""
        def _test_owner(enabled):
            config_subscriber(self.env, owner=enabled)
            prev_owner = 'joe.user1@example.net'
            ticket = insert_ticket(self.env, summary='Foo', owner=prev_owner)
            ticket['owner'] = new_owner = 'joe.user2@example.net'
            now = datetime_now(utc)
            ticket.save_changes('joe.bar@example.com', 'Changed owner', now)
            notify_ticket_changed(self.env, ticket)
            recipients = smtpd.get_recipients()
            if enabled:
                self.assertIn(prev_owner, recipients)
                self.assertIn(new_owner, recipients)
            else:
                self.assertNotIn(prev_owner, recipients)
                self.assertNotIn(new_owner, recipients)

        for enable in False, True:
            _test_owner(enable)

    def _validate_mimebody(self, mime, ticket, newtk):
        """Body of a ticket notification message"""
        mime_decoder, mime_name, mime_charset = mime
        if newtk:
            notify_ticket_created(self.env, ticket)
        else:
            notify_ticket_changed(self.env, ticket)
        message = smtpd.get_message()
        headers, body = parse_smtp_message(message)
        self.assertIn('MIME-Version', headers)
        self.assertIn('Content-Type', headers)
        self.assertTrue(re.compile(r"1.\d").match(headers['MIME-Version']))
        ctype_mo = re.match(r'\s*([^;\s]*)\s*(?:;\s*boundary="([^"]*)")?',
                            headers['Content-Type'])
        self.assertEqual('multipart/related', ctype_mo.group(1))
        boundary_re = re.compile(r'(?:\r\n)*^--%s(?:--)?(?:\r\n|\Z)' %
                                 re.escape(ctype_mo.group(2)), re.MULTILINE)
        body = boundary_re.split(message)[1]
        headers, body = parse_smtp_message(body)
        self.assertIn('Content-Type', headers)
        self.assertIn('Content-Transfer-Encoding', headers)
        type_re = re.compile(r'^text/plain;\scharset="([\w\-\d]+)"$')
        charset = type_re.match(headers['Content-Type'])
        self.assertTrue(charset)
        charset = charset.group(1)
        self.assertEqual(mime_charset, charset)
        self.assertEqual(headers['Content-Transfer-Encoding'], mime_name)
        # checks the width of each body line
        for line in body.splitlines():
            self.assertTrue(len(line) <= MAXBODYWIDTH)
        # attempts to decode the body, following the specified MIME encoding
        # and charset
        try:
            if mime_decoder:
                body = mime_decoder.decodestring(body)
            body = unicode(body, charset)
        except Exception as e:
            raise AssertionError(e)
        # now processes each line of the body
        bodylines = body.splitlines()
        # body starts with one of more summary lines, first line is prefixed
        # with the ticket number such as #<n>: summary
        # finds the banner after the summary
        banner_delim_re = re.compile(r'^\-+\+\-+$')
        bodyheader = []
        while not banner_delim_re.match(bodylines[0]):
            bodyheader.append(bodylines.pop(0))
        # summary should be present
        self.assertTrue(bodyheader)
        # banner should not be empty
        self.assertTrue(bodylines)
        # extracts the ticket ID from the first line
        tknum, bodyheader[0] = bodyheader[0].split(' ', 1)
        self.assertEqual('#', tknum[0])
        try:
            tkid = int(tknum[1:-1])
            self.assertEqual(1, tkid)
        except ValueError:
            raise AssertionError("invalid ticket number")
        self.assertEqual(':', tknum[-1])
        summary = ' '.join(bodyheader)
        self.assertEqual(summary, ticket['summary'])
        # now checks the banner contents
        self.assertTrue(banner_delim_re.match(bodylines[0]))
        banner = True
        footer = None
        props = {}
        for line in bodylines[1:]:
            # detect end of banner
            if banner_delim_re.match(line):
                banner = False
                continue
            if banner:
                # parse banner and fill in a property dict
                properties = line.split('|')
                self.assertEqual(2, len(properties))
                for prop in properties:
                    if prop.strip() == '':
                        continue
                    k, v = prop.split(':')
                    props[k.strip().lower()] = v.strip()
            # detect footer marker (weak detection)
            if not footer:
                if line.strip() == '--':
                    footer = 0
                    continue
            # check footer
            if footer is not None:
                footer += 1
                # invalid footer detection
                self.assertTrue(footer <= 3)
                # check ticket link
                if line[:11] == 'Ticket URL:':
                    ticket_link = self.env.abs_href.ticket(ticket.id)
                    self.assertEqual(line[12:].strip(), "<%s>" % ticket_link)
                # note project title / URL are not validated yet

        # ticket properties which are not expected in the banner
        xlist = ['summary', 'description', 'comment', 'time', 'changetime']
        # check banner content (field exists, msg value matches ticket value)
        for p in [prop for prop in ticket.values if prop not in xlist]:
            self.assertIn(p, props)
            # Email addresses might be obfuscated
            if '@' in ticket[p] and '@' in props[p]:
                self.assertEqual(props[p].split('@')[0],
                                 ticket[p].split('@')[0])
            else:
                self.assertEqual(props[p], ticket[p])

    def test_props_format_ambiwidth_single(self):
        self.env.config.set('notification', 'mime_encoding', 'none')
        self.env.config.set('notification', 'ambiguous_char_width', '')
        ticket = Ticket(self.env)
        ticket['summary'] = u'This is a summary'
        ticket['reporter'] = u'аnonymoиs'
        ticket['status'] = u'new'
        ticket['owner'] = u'somеbody'
        ticket['type'] = u'バグ(dеfеct)'
        ticket['priority'] = u'メジャー(mаjor)'
        ticket['milestone'] = u'マイルストーン1'
        ticket['component'] = u'コンポーネント1'
        ticket['version'] = u'2.0 аlphа'
        ticket['resolution'] = u'fixed'
        ticket['keywords'] = u''
        ticket.insert()
        formatted = """\
  Reporter:  аnonymoиs        |      Owner:  somеbody
      Type:  バグ(dеfеct)     |     Status:  new
  Priority:  メジャー(mаjor)  |  Milestone:  マイルストーン1
 Component:  コンポーネント1  |    Version:  2.0 аlphа
Resolution:  fixed            |   Keywords:"""
        self._validate_props_format(formatted, ticket)

    def test_props_format_ambiwidth_double(self):
        self.env.config.set('notification', 'mime_encoding', 'none')
        self.env.config.set('notification', 'ambiguous_char_width', 'double')
        ticket = Ticket(self.env)
        ticket['summary'] = u'This is a summary'
        ticket['reporter'] = u'аnonymoиs'
        ticket['status'] = u'new'
        ticket['owner'] = u'somеbody'
        ticket['type'] = u'バグ(dеfеct)'
        ticket['priority'] = u'メジャー(mаjor)'
        ticket['milestone'] = u'マイルストーン1'
        ticket['component'] = u'コンポーネント1'
        ticket['version'] = u'2.0 аlphа'
        ticket['resolution'] = u'fixed'
        ticket['keywords'] = u''
        ticket.insert()
        formatted = """\
  Reporter:  аnonymoиs       |      Owner:  somеbody
      Type:  バグ(dеfеct)    |     Status:  new
  Priority:  メジャー(mаjor)  |  Milestone:  マイルストーン1
 Component:  コンポーネント1   |    Version:  2.0 аlphа
Resolution:  fixed             |   Keywords:"""
        self._validate_props_format(formatted, ticket)

    def test_props_format_obfuscated_email(self):
        self.env.config.set('notification', 'mime_encoding', 'none')
        ticket = Ticket(self.env)
        ticket['summary'] = u'This is a summary'
        ticket['reporter'] = u'joe@foobar.foo.bar.example.org'
        ticket['status'] = u'new'
        ticket['owner'] = u'joe.bar@foobar.foo.bar.example.org'
        ticket['type'] = u'defect'
        ticket['priority'] = u'major'
        ticket['milestone'] = u'milestone1'
        ticket['component'] = u'component1'
        ticket['version'] = u'2.0'
        ticket['resolution'] = u'fixed'
        ticket['keywords'] = u''
        ticket.insert()
        formatted = """\
  Reporter:  joe@…       |      Owner:  joe.bar@…
      Type:  defect      |     Status:  new
  Priority:  major       |  Milestone:  milestone1
 Component:  component1  |    Version:  2.0
Resolution:  fixed       |   Keywords:"""
        self._validate_props_format(formatted, ticket)

    def test_props_format_obfuscated_email_disabled(self):
        self.env.config.set('notification', 'mime_encoding', 'none')
        self.env.config.set('trac', 'show_email_addresses', 'true')
        ticket = Ticket(self.env)
        ticket['summary'] = u'This is a summary'
        ticket['reporter'] = u'joe@foobar.foo.bar.example.org'
        ticket['status'] = u'new'
        ticket['owner'] = u'joe.bar@foobar.foo.bar.example.org'
        ticket['type'] = u'defect'
        ticket['priority'] = u'major'
        ticket['milestone'] = u'milestone1'
        ticket['component'] = u'component1'
        ticket['version'] = u'2.0'
        ticket['resolution'] = u'fixed'
        ticket['keywords'] = u''
        ticket.insert()
        formatted = """\
  Reporter:                          |      Owner:
  joe@foobar.foo.bar.example.org     |  joe.bar@foobar.foo.bar.example.org
      Type:  defect                  |     Status:  new
  Priority:  major                   |  Milestone:  milestone1
 Component:  component1              |    Version:  2.0
Resolution:  fixed                   |   Keywords:"""
        self._validate_props_format(formatted, ticket)

    def test_props_format_show_full_names(self):
        self.env.insert_users([
            ('joefoo', u'Joę Fœœ', 'joe@foobar.foo.bar.example.org'),
            ('joebar', u'Jœe Bær', 'joe.bar@foobar.foo.bar.example.org')
        ])
        self.env.config.set('notification', 'mime_encoding', 'none')
        ticket = Ticket(self.env)
        ticket['summary'] = 'This is a summary'
        ticket['reporter'] = 'joefoo'
        ticket['status'] = 'new'
        ticket['owner'] = 'joebar'
        ticket['type'] = 'defect'
        ticket['priority'] = 'major'
        ticket['milestone'] = 'milestone1'
        ticket['component'] = 'component1'
        ticket['version'] = '2.0'
        ticket['resolution'] = 'fixed'
        ticket['keywords'] = ''
        ticket.insert()
        formatted = """\
  Reporter:  Joę Fœœ     |      Owner:  Jœe Bær
      Type:  defect      |     Status:  new
  Priority:  major       |  Milestone:  milestone1
 Component:  component1  |    Version:  2.0
Resolution:  fixed       |   Keywords:"""
        self._validate_props_format(formatted, ticket)

    def test_props_format_wrap_leftside(self):
        self.env.config.set('notification', 'mime_encoding', 'none')
        ticket = Ticket(self.env)
        ticket['summary'] = u'This is a summary'
        ticket['reporter'] = u'anonymous'
        ticket['status'] = u'new'
        ticket['owner'] = u'somebody'
        ticket['type'] = u'defect'
        ticket['priority'] = u'major'
        ticket['milestone'] = u'milestone1'
        ticket['component'] = u'Lorem ipsum dolor sit amet, consectetur ' \
                              u'adipisicing elit, sed do eiusmod tempor ' \
                              u'incididunt ut labore et dolore magna ' \
                              u'aliqua. Ut enim ad minim veniam, quis ' \
                              u'nostrud exercitation ullamco laboris nisi ' \
                              u'ut aliquip ex ea commodo consequat. Duis ' \
                              u'aute irure dolor in reprehenderit in ' \
                              u'voluptate velit esse cillum dolore eu ' \
                              u'fugiat nulla pariatur. Excepteur sint ' \
                              u'occaecat cupidatat non proident, sunt in ' \
                              u'culpa qui officia deserunt mollit anim id ' \
                              u'est laborum.'
        ticket['version'] = u'2.0'
        ticket['resolution'] = u'fixed'
        ticket['keywords'] = u''
        ticket.insert()
        formatted = """\
  Reporter:  anonymous                           |      Owner:  somebody
      Type:  defect                              |     Status:  new
  Priority:  major                               |  Milestone:  milestone1
 Component:  Lorem ipsum dolor sit amet,         |    Version:  2.0
  consectetur adipisicing elit, sed do eiusmod   |
  tempor incididunt ut labore et dolore magna    |
  aliqua. Ut enim ad minim veniam, quis nostrud  |
  exercitation ullamco laboris nisi ut aliquip   |
  ex ea commodo consequat. Duis aute irure       |
  dolor in reprehenderit in voluptate velit      |
  esse cillum dolore eu fugiat nulla pariatur.   |
  Excepteur sint occaecat cupidatat non          |
  proident, sunt in culpa qui officia deserunt   |
  mollit anim id est laborum.                    |
Resolution:  fixed                               |   Keywords:"""
        self._validate_props_format(formatted, ticket)

    def test_props_format_wrap_leftside_unicode(self):
        self.env.config.set('notification', 'mime_encoding', 'none')
        ticket = Ticket(self.env)
        ticket['summary'] = u'This is a summary'
        ticket['reporter'] = u'anonymous'
        ticket['status'] = u'new'
        ticket['owner'] = u'somebody'
        ticket['type'] = u'defect'
        ticket['priority'] = u'major'
        ticket['milestone'] = u'milestone1'
        ticket['component'] = u'Trac は BSD ライセンスのもとで配' \
                              u'布されています。[1:]このライセ' \
                              u'ンスの全文は、配布ファイルに' \
                              u'含まれている [3:COPYING] ファイル' \
                              u'と同じものが[2:オンライン]で参' \
                              u'照できます。'
        ticket['version'] = u'2.0'
        ticket['resolution'] = u'fixed'
        ticket['keywords'] = u''
        ticket.insert()
        formatted = """\
  Reporter:  anonymous                           |      Owner:  somebody
      Type:  defect                              |     Status:  new
  Priority:  major                               |  Milestone:  milestone1
 Component:  Trac は BSD ライセンスのもとで配布  |    Version:  2.0
  されています。[1:]このライセンスの全文は、配   |
  布ファイルに含まれている [3:COPYING] ファイル  |
  と同じものが[2:オンライン]で参照できます。     |
Resolution:  fixed                               |   Keywords:"""
        self._validate_props_format(formatted, ticket)

    def test_props_format_wrap_rightside(self):
        self.env.config.set('notification', 'mime_encoding', 'none')
        ticket = Ticket(self.env)
        ticket['summary'] = u'This is a summary'
        ticket['reporter'] = u'anonymous'
        ticket['status'] = u'new'
        ticket['owner'] = u'somebody'
        ticket['type'] = u'defect'
        ticket['priority'] = u'major'
        ticket['milestone'] = u'Lorem ipsum dolor sit amet, consectetur ' \
                              u'adipisicing elit, sed do eiusmod tempor ' \
                              u'incididunt ut labore et dolore magna ' \
                              u'aliqua. Ut enim ad minim veniam, quis ' \
                              u'nostrud exercitation ullamco laboris nisi ' \
                              u'ut aliquip ex ea commodo consequat. Duis ' \
                              u'aute irure dolor in reprehenderit in ' \
                              u'voluptate velit esse cillum dolore eu ' \
                              u'fugiat nulla pariatur. Excepteur sint ' \
                              u'occaecat cupidatat non proident, sunt in ' \
                              u'culpa qui officia deserunt mollit anim id ' \
                              u'est laborum.'
        ticket['component'] = u'component1'
        ticket['version'] = u'2.0 Standard and International Edition'
        ticket['resolution'] = u'fixed'
        ticket['keywords'] = u''
        ticket.insert()
        formatted = """\
  Reporter:  anonymous   |      Owner:  somebody
      Type:  defect      |     Status:  new
  Priority:  major       |  Milestone:  Lorem ipsum dolor sit amet,
                         |  consectetur adipisicing elit, sed do eiusmod
                         |  tempor incididunt ut labore et dolore magna
                         |  aliqua. Ut enim ad minim veniam, quis nostrud
                         |  exercitation ullamco laboris nisi ut aliquip ex
                         |  ea commodo consequat. Duis aute irure dolor in
                         |  reprehenderit in voluptate velit esse cillum
                         |  dolore eu fugiat nulla pariatur. Excepteur sint
                         |  occaecat cupidatat non proident, sunt in culpa
                         |  qui officia deserunt mollit anim id est
                         |  laborum.
 Component:  component1  |    Version:  2.0 Standard and International
                         |  Edition
Resolution:  fixed       |   Keywords:"""
        self._validate_props_format(formatted, ticket)

    def test_props_format_wrap_rightside_unicode(self):
        self.env.config.set('notification', 'mime_encoding', 'none')
        ticket = Ticket(self.env)
        ticket['summary'] = u'This is a summary'
        ticket['reporter'] = u'anonymous'
        ticket['status'] = u'new'
        ticket['owner'] = u'somebody'
        ticket['type'] = u'defect'
        ticket['priority'] = u'major'
        ticket['milestone'] = u'Trac 在经过修改的BSD协议下发布。' \
                              u'[1:]协议的完整文本可以[2:在线查' \
                              u'看]也可在发布版的 [3:COPYING] 文' \
                              u'件中找到。'
        ticket['component'] = u'component1'
        ticket['version'] = u'2.0'
        ticket['resolution'] = u'fixed'
        ticket['keywords'] = u''
        ticket.insert()
        formatted = """\
  Reporter:  anonymous   |      Owner:  somebody
      Type:  defect      |     Status:  new
  Priority:  major       |  Milestone:  Trac 在经过修改的BSD协议下发布。
                         |  [1:]协议的完整文本可以[2:在线查看]也可在发布版
                         |  的 [3:COPYING] 文件中找到。
 Component:  component1  |    Version:  2.0
Resolution:  fixed       |   Keywords:"""
        self._validate_props_format(formatted, ticket)

    def test_props_format_wrap_bothsides(self):
        self.env.config.set('notification', 'mime_encoding', 'none')
        ticket = Ticket(self.env)
        ticket['summary'] = u'This is a summary'
        ticket['reporter'] = u'anonymous'
        ticket['status'] = u'new'
        ticket['owner'] = u'somebody'
        ticket['type'] = u'defect'
        ticket['priority'] = u'major'
        ticket['milestone'] = u'Lorem ipsum dolor sit amet, consectetur ' \
                              u'adipisicing elit, sed do eiusmod tempor ' \
                              u'incididunt ut labore et dolore magna ' \
                              u'aliqua. Ut enim ad minim veniam, quis ' \
                              u'nostrud exercitation ullamco laboris nisi ' \
                              u'ut aliquip ex ea commodo consequat. Duis ' \
                              u'aute irure dolor in reprehenderit in ' \
                              u'voluptate velit esse cillum dolore eu ' \
                              u'fugiat nulla pariatur. Excepteur sint ' \
                              u'occaecat cupidatat non proident, sunt in ' \
                              u'culpa qui officia deserunt mollit anim id ' \
                              u'est laborum.'
        ticket['component'] = (u'Lorem ipsum dolor sit amet, consectetur '
                               u'adipisicing elit, sed do eiusmod tempor '
                               u'incididunt ut labore et dolore magna aliqua.')
        ticket['version'] = u'2.0'
        ticket['resolution'] = u'fixed'
        ticket['keywords'] = u'Ut enim ad minim veniam, ....'
        ticket.insert()
        formatted = """\
  Reporter:  anonymous               |      Owner:  somebody
      Type:  defect                  |     Status:  new
  Priority:  major                   |  Milestone:  Lorem ipsum dolor sit
                                     |  amet, consectetur adipisicing elit,
                                     |  sed do eiusmod tempor incididunt ut
                                     |  labore et dolore magna aliqua. Ut
                                     |  enim ad minim veniam, quis nostrud
                                     |  exercitation ullamco laboris nisi
                                     |  ut aliquip ex ea commodo consequat.
                                     |  Duis aute irure dolor in
                                     |  reprehenderit in voluptate velit
                                     |  esse cillum dolore eu fugiat nulla
 Component:  Lorem ipsum dolor sit   |  pariatur. Excepteur sint occaecat
  amet, consectetur adipisicing      |  cupidatat non proident, sunt in
  elit, sed do eiusmod tempor        |  culpa qui officia deserunt mollit
  incididunt ut labore et dolore     |  anim id est laborum.
  magna aliqua.                      |    Version:  2.0
Resolution:  fixed                   |   Keywords:  Ut enim ad minim
                                     |  veniam, ...."""
        self._validate_props_format(formatted, ticket)

    def test_props_format_wrap_bothsides_unicode(self):
        self.env.config.set('notification', 'mime_encoding', 'none')
        self.env.config.set('notification', 'ambiguous_char_width', 'double')
        ticket = Ticket(self.env)
        ticket['summary'] = u'This is a summary'
        ticket['reporter'] = u'anonymous'
        ticket['status'] = u'new'
        ticket['owner'] = u'somebody'
        ticket['type'] = u'defect'
        ticket['priority'] = u'major'
        ticket['milestone'] = u'Trac 在经过修改的BSD协议下发布。' \
                              u'[1:]协议的完整文本可以[2:在线查' \
                              u'看]也可在发布版的 [3:COPYING] 文' \
                              u'件中找到。'
        ticket['component'] = u'Trac は BSD ライセンスのもとで配' \
                              u'布されています。[1:]このライセ' \
                              u'ンスの全文は、※配布ファイル' \
                              u'に含まれている[3:CОPYING]ファイ' \
                              u'ルと同じものが[2:オンライン]で' \
                              u'参照できます。'
        ticket['version'] = u'2.0 International Edition'
        ticket['resolution'] = u'fixed'
        ticket['keywords'] = u''
        ticket.insert()
        formatted = """\
  Reporter:  anonymous               |      Owner:  somebody
      Type:  defect                  |     Status:  new
  Priority:  major                   |  Milestone:  Trac 在经过修改的BSD协
 Component:  Trac は BSD ライセンス  |  议下发布。[1:]协议的完整文本可以[2:
  のもとで配布されています。[1:]こ   |  在线查看]也可在发布版的 [3:COPYING]
  のライセンスの全文は、※配布ファ   |  文件中找到。
  イルに含まれている[3:CОPYING]フ   |    Version:  2.0 International
  ァイルと同じものが[2:オンライン]   |  Edition
  で参照できます。                   |
Resolution:  fixed                   |   Keywords:"""
        self._validate_props_format(formatted, ticket)

    def test_props_format_wrap_ticket_10283(self):
        self.env.config.set('notification', 'mime_encoding', 'none')
        for name, value in (('blockedby', 'text'),
                            ('blockedby.label', 'Blocked by'),
                            ('blockedby.order', '6'),
                            ('blocking', 'text'),
                            ('blocking.label', 'Blocking'),
                            ('blocking.order', '5'),
                            ('deployment', 'text'),
                            ('deployment.label', 'Deployment state'),
                            ('deployment.order', '1'),
                            ('nodes', 'text'),
                            ('nodes.label', 'Related nodes'),
                            ('nodes.order', '3'),
                            ('privacy', 'text'),
                            ('privacy.label', 'Privacy sensitive'),
                            ('privacy.order', '2'),
                            ('sensitive', 'text'),
                            ('sensitive.label', 'Security sensitive'),
                            ('sensitive.order', '4')):
            self.env.config.set('ticket-custom', name, value)

        ticket = Ticket(self.env)
        ticket['summary'] = u'This is a summary'
        ticket['reporter'] = u'anonymous'
        ticket['owner'] = u'somebody'
        ticket['type'] = u'defect'
        ticket['status'] = u'closed'
        ticket['priority'] = u'normal'
        ticket['milestone'] = u'iter_01'
        ticket['component'] = u'XXXXXXXXXXXXXXXXXXXXXXXXXX'
        ticket['resolution'] = u'fixed'
        ticket['keywords'] = u''
        ticket['deployment'] = ''
        ticket['privacy'] = '0'
        ticket['nodes'] = 'XXXXXXXXXX'
        ticket['sensitive'] = '0'
        ticket['blocking'] = ''
        ticket['blockedby'] = ''
        ticket.insert()

        formatted = """\
          Reporter:  anonymous                   |             Owner:
                                                 |  somebody
              Type:  defect                      |            Status:
                                                 |  closed
          Priority:  normal                      |         Milestone:
                                                 |  iter_01
         Component:  XXXXXXXXXXXXXXXXXXXXXXXXXX  |        Resolution:
                                                 |  fixed
          Keywords:                              |  Deployment state:
 Privacy sensitive:  0                           |     Related nodes:
                                                 |  XXXXXXXXXX
Security sensitive:  0                           |          Blocking:
        Blocked by:                              |"""
        self._validate_props_format(formatted, ticket)

    def _validate_props_format(self, expected, ticket):
        notify_ticket_created(self.env, ticket)
        message = smtpd.get_message()
        headers, body = parse_smtp_message(message)
        bodylines = body.splitlines()
        # Extract ticket properties
        delim_re = re.compile(r'^\-+\+\-+$')
        while not delim_re.match(bodylines[0]):
            bodylines.pop(0)
        lines = []
        for line in bodylines[1:]:
            if delim_re.match(line):
                break
            lines.append(line)
        self.assertEqual(expected, '\n'.join(lines))

    def test_notification_does_not_alter_ticket_instance(self):
        ticket = insert_ticket(self.env, summary='My Summary',
                               description='Some description')
        notify_ticket_created(self.env, ticket)
        self.assertIsNotNone(smtpd.get_message())
        self.assertEqual('My Summary', ticket['summary'])
        self.assertEqual('Some description', ticket['description'])
        valid_fieldnames = {f['name'] for f in ticket.fields}
        current_fieldnames = set(ticket.values)
        self.assertEqual(set(), current_fieldnames - valid_fieldnames)

    def test_mime_meta_characters_in_from_header(self):
        """MIME encoding with meta characters in From header"""

        self.env.config.set('notification', 'smtp_from', 'trac@example.com')
        self.env.config.set('notification', 'mime_encoding', 'base64')
        ticket = insert_ticket(self.env, reporter='joeuser',
                               summary='This is a summary')

        def notify(from_name):
            self.env.config.set('notification', 'smtp_from_name', from_name)
            notify_ticket_created(self.env, ticket)
            message = smtpd.get_message()
            headers, body = parse_smtp_message(message)
            return message, headers, body

        message, headers, body = notify(u'Träc')
        self.assertEqual(r'"=?utf-8?b?VHLDpGM=?=" <trac@example.com>',
                         headers['From'])
        message, headers, body = notify(u'Trac\\')
        self.assertEqual(r'"Trac\\" <trac@example.com>', headers['From'])
        message, headers, body = notify(u'Trac"')
        self.assertEqual(r'"Trac\"" <trac@example.com>', headers['From'])
        message, headers, body = notify(u'=?utf-8?b?****?=')
        self.assertEqual('"=?utf-8?b?PT91dGYtOD9iPyoqKio/PQ==?=" '
                         '<trac@example.com>', headers['From'])

    def test_mime_meta_characters_in_subject_header(self):
        """MIME encoding with meta characters in Subject header"""

        self.env.config.set('notification', 'smtp_from', 'trac@example.com')
        self.env.config.set('notification', 'mime_encoding', 'base64')
        summary = u'=?utf-8?q?****?='
        ticket = insert_ticket(self.env, reporter='joeuser', summary=summary)
        notify_ticket_created(self.env, ticket)
        message = smtpd.get_message()
        headers, body = parse_smtp_message(message)
        self.assertIn('\nSubject: =?utf-8?b?', message)  # is mime-encoded
        self.assertEqual(summary,
                         re.split(r' #[0-9]+: ', headers['Subject'], 1)[1])

    def test_mail_headers(self):
        def validates(headers):
            self.assertEqual('http://localhost/project.url',
                             headers.get('X-URL'))
            self.assertEqual('ticket', headers.get('X-Trac-Realm'))
            self.assertEqual(str(ticket.id), headers.get('X-Trac-Ticket-ID'))

        when = datetime(2015, 1, 1, tzinfo=utc)
        ticket = insert_ticket(self.env, reporter='joeuser', summary='Summary',
                               when=when)
        notify_ticket_created(self.env, ticket)
        headers, body = parse_smtp_message(smtpd.get_message())
        validates(headers)
        self.assertEqual('http://localhost/trac/ticket/%d' % ticket.id,
                         headers.get('X-Trac-Ticket-URL'))

        ticket.save_changes(comment='New comment 1',
                            when=when + timedelta(days=1))
        notify_ticket_changed(self.env, ticket)
        headers, body = parse_smtp_message(smtpd.get_message())
        validates(headers)
        self.assertEqual('http://localhost/trac/ticket/%d#comment:1' %
                         ticket.id, headers.get('X-Trac-Ticket-URL'))

        ticket.save_changes(comment='Reply to comment:1', replyto='1',
                            when=when + timedelta(days=2))
        notify_ticket_changed(self.env, ticket)
        headers, body = parse_smtp_message(smtpd.get_message())
        validates(headers)
        self.assertEqual('http://localhost/trac/ticket/%d#comment:2' %
                         ticket.id, headers.get('X-Trac-Ticket-URL'))

    def test_property_change_author_is_obfuscated(self):
        ticket = self._insert_ticket(owner='user1@d.com',
                                     reporter='user2@d.com',
                                     cc='user3@d.com, user4@d.com')
        ticket['owner'] = 'user2@d.com'
        ticket['reporter'] = 'user1@d.com'
        ticket['cc'] = 'user4@d.com'
        ticket.save_changes('user0@d.com', "The comment")

        notify_ticket_changed(self.env, ticket)
        message = smtpd.get_message()
        body = parse_smtp_message(message)[1]

        self.assertIn('Changes (by user0@…)', body)
        self.assertIn('* owner:  user1@… => user2@…\n', body)
        self.assertIn('* reporter:  user2@… => user1@…\n', body)
        self.assertIn('* cc: user3@… (removed)\n', body)

    def test_comment_change_author_is_obfuscated(self):
        ticket = self._insert_ticket()
        ticket.save_changes('user@d.com', "The comment")

        notify_ticket_changed(self.env, ticket)
        message = smtpd.get_message()
        body = parse_smtp_message(message)[1]

        self.assertIn('Comment (by user@…)', body)

    def test_property_change_author_is_not_obfuscated(self):
        self.env.config.set('trac', 'show_email_addresses', True)
        self.env.config.set('trac', 'show_full_names', False)
        ticket = self._insert_ticket(owner='user1@d.com',
                                     reporter='user2@d.com',
                                     cc='user3@d.com, user4@d.com')
        ticket['owner'] = 'user2@d.com'
        ticket['reporter'] = 'user1@d.com'
        ticket['cc'] = 'user4@d.com'
        ticket.save_changes('user0@d.com', "The comment")

        notify_ticket_changed(self.env, ticket)
        message = smtpd.get_message()
        body = parse_smtp_message(message)[1]

        self.assertIn('Changes (by user0@d.com)', body)
        self.assertIn('* owner:  user1@d.com => user2@d.com\n', body)
        self.assertIn('* reporter:  user2@d.com => user1@d.com\n', body)
        self.assertIn('* cc: user3@d.com (removed)\n', body)

    def test_comment_author_is_not_obfuscated(self):
        self.env.config.set('trac', 'show_email_addresses', True)
        self.env.config.set('trac', 'show_full_names', False)
        ticket = self._insert_ticket()
        ticket.save_changes('user@d.com', "The comment")

        notify_ticket_changed(self.env, ticket)
        message = smtpd.get_message()
        body = parse_smtp_message(message)[1]

        self.assertIn('Comment (by user@d.com)', body)

    def test_property_change_author_full_name(self):
        self.env.config.set('trac', 'show_email_addresses', True)
        self.env.insert_users([
            ('user0', u'Ußęr0', 'user0@d.org'),
            ('user1', u'Ußęr1', 'user1@d.org'),
            ('user2', u'Ußęr2', 'user2@d.org'),
            ('user3', u'Ußęr3', 'user3@d.org'),
            ('user4', u'Ußęr4', 'user4@d.org'),
        ])
        ticket = self._insert_ticket(owner='user1', reporter='user2',
                                     cc='user3, user4')
        ticket['owner'] = 'user2'
        ticket['reporter'] = 'user1'
        ticket['cc'] = 'user4'
        ticket.save_changes('user0', "The comment")

        notify_ticket_changed(self.env, ticket)
        message = smtpd.get_message()
        body = parse_smtp_message(message)[1]

        self.assertIn('Changes (by Ußęr0)', body)
        self.assertIn('* owner:  Ußęr1 => Ußęr2\n', body)
        self.assertIn('* reporter:  Ußęr2 => Ußęr1\n', body)
        self.assertIn('* cc: Ußęr3 (removed)\n', body)

    def test_comment_author_full_name(self):
        self.env.config.set('trac', 'show_email_addresses', True)
        self.env.insert_users([
            ('user', u'Thę Ußęr', 'user@domain.org')
        ])
        ticket = self._insert_ticket()
        ticket.save_changes('user', "The comment")

        notify_ticket_changed(self.env, ticket)
        message = smtpd.get_message()
        body = parse_smtp_message(message)[1]

        self.assertIn('Comment (by Thę Ußęr)', body)


class FormatSubjectTestCase(unittest.TestCase):

    custom_template = """\
${prefix} (${
   'new' if not changes
   else ticket.resolution if ticket.status == 'closed'
   else ticket.status if 'status' in changes.fields
   else 'commented' if 'comment' in changes.fields
                       and changes.fields['comment']['new']
   else 'updated'
}) #${ticket.id}: ${summary}"""


    def setUp(self):
        self.env = EnvironmentStub()
        TicketNotificationSystem(self.env).environment_created()
        self.env.config.set('project', 'name', 'TracTest')
        self.env.config.set('notification', 'smtp_port', str(SMTP_TEST_PORT))
        self.env.config.set('notification', 'smtp_server', 'localhost')
        self.env.config.set('notification', 'smtp_enabled', 'true')

    def tearDown(self):
        smtpd.cleanup()
        self.env.reset_db()

    def _insert_ticket(self):
        return insert_ticket(self.env, reporter='user@domain.com',
                             summary='The summary',
                             description='The description')

    def test_format_subject_new_ticket(self):
        ticket = self._insert_ticket()

        notify_ticket_created(self.env, ticket)
        message = smtpd.get_message()
        headers, body = parse_smtp_message(message)

        self.assertEqual('[TracTest] #1: The summary', headers['Subject'])

    def test_format_subject_ticket_change(self):
        ticket = self._insert_ticket()
        ticket['description'] = 'The changed description'
        ticket.save_changes(author='user@domain.com')

        notify_ticket_changed(self.env, ticket)
        message = smtpd.get_message()
        headers, body = parse_smtp_message(message)

        self.assertEqual('Re: [TracTest] #1: The summary', headers['Subject'])

    def test_format_subject_ticket_summary_changed(self):
        ticket = self._insert_ticket()
        ticket['summary'] = 'The changed summary'
        ticket.save_changes(author='user@domain.com')

        notify_ticket_changed(self.env, ticket)
        message = smtpd.get_message()
        headers, body = parse_smtp_message(message)

        self.assertEqual('Re: [TracTest] #1: The changed summary '
                         '(was: The summary)', headers['Subject'])

    def test_format_subject_custom_template_new_ticket(self):
        """Format subject with a custom template for a new ticket."""
        ticket = self._insert_ticket()
        self.env.config.set('notification', 'ticket_subject_template',
                            self.custom_template)

        notify_ticket_created(self.env, ticket)
        message = smtpd.get_message()
        headers, body = parse_smtp_message(message)

        self.assertEqual('[TracTest] (new) #1: The summary',
                         headers['Subject'])

    def test_format_subject_custom_template_changed_ticket(self):
        """Format subject with a custom template for a ticket with
        a changed property.
        """
        ticket = self._insert_ticket()
        ticket['description'] = 'The changed description'
        ticket.save_changes(author='user@domain.com')
        self.env.config.set('notification', 'ticket_subject_template',
                            self.custom_template)

        notify_ticket_changed(self.env, ticket)
        message = smtpd.get_message()
        headers, body = parse_smtp_message(message)

        self.assertEqual('Re: [TracTest] (updated) #1: The summary',
                         headers['Subject'])

    def test_format_subject_custom_template_commented_ticket(self):
        """Format subject with a custom template for a ticket with
        a changed property and a comment.
        """
        ticket = self._insert_ticket()
        ticket['description'] = 'The changed description'
        ticket.save_changes(author='user@domain.com', comment='the comment')
        self.env.config.set('notification', 'ticket_subject_template',
                            self.custom_template)

        notify_ticket_changed(self.env, ticket)
        message = smtpd.get_message()
        headers, body = parse_smtp_message(message)

        self.assertEqual('Re: [TracTest] (commented) #1: The summary',
                         headers['Subject'])

    def test_format_subject_custom_template_status_changed_ticket(self):
        """Format subject with a custom template for a ticket with
        changed status.
        """
        ticket = self._insert_ticket()
        ticket['status'] = 'accepted'
        ticket.save_changes(author='user@domain.com')
        self.env.config.set('notification', 'ticket_subject_template',
                            self.custom_template)

        notify_ticket_changed(self.env, ticket)
        message = smtpd.get_message()
        headers, body = parse_smtp_message(message)

        self.assertEqual('Re: [TracTest] (accepted) #1: The summary',
                         headers['Subject'])

    def test_format_subject_custom_template_closed_ticket(self):
        """Format subject with a custom template for a closed ticket."""
        ticket = self._insert_ticket()
        ticket['status'] = 'closed'
        ticket['resolution'] = 'worksforme'
        ticket.save_changes(author='user@domain.com')
        self.env.config.set('notification', 'ticket_subject_template',
                            self.custom_template)

        notify_ticket_changed(self.env, ticket)
        message = smtpd.get_message()
        headers, body = parse_smtp_message(message)

        self.assertEqual('Re: [TracTest] (worksforme) #1: The summary',
                         headers['Subject'])


class AttachmentNotificationTestCase(unittest.TestCase):

    def setUp(self):
        self.env = EnvironmentStub(default_data=True, path=mkdtemp())
        config_smtp(self.env)
        config_subscriber(self.env, reporter=True)

    def tearDown(self):
        """Signal the notification test suite that a test is over"""
        smtpd.cleanup()
        self.env.reset_db_and_disk()

    def _insert_attachment(self, author):
        ticket = insert_ticket(self.env, summary='Ticket summary',
                               reporter=author)
        attachment = Attachment(self.env, 'ticket', ticket.id)
        attachment.description = "The attachment description"
        attachment.author = author
        attachment.insert('foo.txt', io.BytesIO(), 1)
        return attachment

    def test_ticket_notify_attachment_enabled_attachment_added(self):
        self._insert_attachment('user@example.com')

        message = smtpd.get_message()
        headers, body = parse_smtp_message(message)

        self.assertIn("Re: [TracTest] #1: Ticket summary", headers['Subject'])
        self.assertIn(" * Attachment \"foo.txt\" added", body)
        self.assertIn("The attachment description", body)

    def test_ticket_notify_attachment_enabled_attachment_removed(self):
        attachment = self._insert_attachment('user@example.com')
        attachment.delete()

        message = smtpd.get_message()
        headers, body = parse_smtp_message(message)

        self.assertIn("Re: [TracTest] #1: Ticket summary", headers['Subject'])
        self.assertIn(" * Attachment \"foo.txt\" removed", body)
        self.assertIn("The attachment description", body)

    def test_author_is_obfuscated(self):
        self.env.config.set('trac', 'show_email_addresses', False)
        self.env.config.set('trac', 'show_full_names', False)
        self._insert_attachment('user@example.com')

        message = smtpd.get_message()
        body = parse_smtp_message(message)[1]

        self.assertIn('Changes (by user@…)', body)

    def test_author_is_not_obfuscated(self):
        self.env.config.set('trac', 'show_email_addresses', True)
        self.env.config.set('trac', 'show_full_names', False)
        self._insert_attachment('user@example.com')

        message = smtpd.get_message()
        body = parse_smtp_message(message)[1]

        self.assertIn('Changes (by user@example.com)', body)

    def test_author_full_name(self):
        self.env.config.set('trac', 'show_email_addresses', True)
        self.env.insert_users([
            ('user', u'Thę Ußęr', 'user@domain.org')
        ])
        self._insert_attachment('user')

        message = smtpd.get_message()
        body = parse_smtp_message(message)[1]

        self.assertIn('Changes (by Thę Ußęr)', body)


class BatchTicketNotificationTestCase(unittest.TestCase):

    def setUp(self):
        self.env = EnvironmentStub(default_data=True, path=mkdtemp())
        config_smtp(self.env)
        self.env.config.set('project', 'url', 'http://localhost/project.url')

        self.tktids = []
        with self.env.db_transaction as db:
            for n in xrange(2):
                for priority in ('', 'blah', 'blocker', 'critical', 'major',
                                 'minor', 'trivial'):
                    idx = len(self.tktids)
                    owner = 'owner@example.org' if idx == 0 else 'anonymous'
                    reporter = 'reporter@example.org' \
                               if idx == 1 else 'anonymous'
                    cc = 'cc1@example.org, cc2@example.org' if idx == 2 else ''
                    when = datetime(2001, 7, 12, 12, 34, idx, 0, utc)
                    ticket = insert_ticket(self.env, summary='Summary %s:%d'
                                                             % (priority, idx),
                                           priority=priority, owner=owner,
                                           reporter=reporter, cc=cc, when=when)
                    self.tktids.append(ticket.id)
        self.tktids.reverse()
        config_subscriber(self.env, updater=True, reporter=True)

    def tearDown(self):
        smtpd.cleanup()
        self.env.reset_db_and_disk()

    def test_batchmod_notify(self):
        self.assertEqual(1, min(self.tktids))
        self.assertEqual(14, max(self.tktids))
        new_values = {'milestone': 'milestone1'}
        author = 'author@example.org'
        comment = 'batch-modify'
        when = datetime(2016, 8, 21, 12, 34, 56, 987654, utc)

        with self.env.db_transaction:
            for tktid in self.tktids:
                t = Ticket(self.env, tktid)
                for name, value in new_values.iteritems():
                    t[name] = value
                t.save_changes(author, comment, when=when)
        event = BatchTicketChangeEvent(self.tktids, when, author, comment,
                                       new_values, 'leave')
        smtpd.cleanup()
        NotificationSystem(self.env).notify(event)
        recipients = sorted(smtpd.get_recipients())
        sender = smtpd.get_sender()
        message = smtpd.get_message()
        headers, body = parse_smtp_message(message)
        body = body.splitlines()

        self.assertEqual(['author@example.org', 'cc1@example.org',
                          'cc2@example.org', 'reporter@example.org'],
                         recipients)
        self.assertEqual('trac@localhost', sender)
        self.assertIn('Date', headers)
        self.assertEqual('[TracTest] Batch modify: #3, #10, #4, #11, #5, #12, '
                         '#6, #13, #7, #14,...', headers['Subject'])
        self.assertEqual('"TracTest" <trac@localhost>', headers['From'])
        self.assertEqual('<078.0b9de298f9080302285a0e333c75dd47@localhost>',
                         headers['Message-ID'])
        self.assertIn('Batch modification to #3, #10, #4, #11, #5, #12, #6, '
                      '#13, #7, #14, #1, #2, #8, #9 by author@example.org:',
                      body)
        self.assertIn('-- ', body)
        self.assertIn('Tickets URL: <http://example.org/trac.cgi/query?id=3'
                      '%2C10%2C4%2C11%2C5%2C12%2C6%2C13%2C7%2C14%2C1%2C2%2C8'
                      '%2C9>', body)


def test_suite():
    suite = unittest.TestSuite()
    suite.addTest(unittest.makeSuite(RecipientTestCase))
    suite.addTest(unittest.makeSuite(NotificationTestCase))
    suite.addTest(unittest.makeSuite(FormatSubjectTestCase))
    suite.addTest(unittest.makeSuite(AttachmentNotificationTestCase))
    suite.addTest(unittest.makeSuite(BatchTicketNotificationTestCase))
    return suite


if __name__ == '__main__':
    unittest.main(defaultTest='test_suite')<|MERGE_RESOLUTION|>--- conflicted
+++ resolved
@@ -199,13 +199,8 @@
             now = datetime_now(utc)
             ticket.save_changes('joe@example.org', 'this is my comment',
                                 when=now)
-<<<<<<< HEAD
-            notify_ticket_created(self.env, ticket)
+            notify_ticket_changed(self.env, ticket)
             recipients = smtpd.get_recipients()
-=======
-            notify_ticket_changed(self.env, ticket)
-            recipients = notifysuite.smtpd.get_recipients()
->>>>>>> 645b68aa
             if enabled:
                 self.assertEqual(1, len(recipients))
                 self.assertEqual('jim@example.org', recipients[0])
@@ -224,13 +219,8 @@
             now = datetime_now(utc)
             ticket.save_changes('joe@example.org', 'this is my comment',
                                 when=now)
-<<<<<<< HEAD
-            notify_ticket_created(self.env, ticket)
+            notify_ticket_changed(self.env, ticket)
             recipients = smtpd.get_recipients()
-=======
-            notify_ticket_changed(self.env, ticket)
-            recipients = notifysuite.smtpd.get_recipients()
->>>>>>> 645b68aa
             if enabled:
                 self.assertEqual(1, len(recipients))
                 self.assertEqual('joe@example.org', recipients[0])
