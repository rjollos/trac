--- conflicted
+++ resolved
@@ -414,12 +414,8 @@
             self.env.config.set('notification', 'use_short_addr',
                                 'enabled' if use_short_addr else 'disabled')
             notify_ticket_created(self.env, ticket)
-<<<<<<< HEAD
             message = smtpd.get_message()
-=======
-            message = notifysuite.smtpd.get_message()
-            recipients = set(notifysuite.smtpd.get_recipients())
->>>>>>> 8a42f3ee
+            recipients = set(smtpd.get_recipients())
             headers, body = parse_smtp_message(message)
             # Msg should always have a 'To' field
             self.assertEqual('undisclosed-recipients: ;', headers['To'])
