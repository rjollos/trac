--- conflicted
+++ resolved
@@ -12,11 +12,7 @@
 # history and logs, available at http://trac.edgewall.org/log/.
 
 import os
-<<<<<<< HEAD
-=======
-import tempfile
 import textwrap
->>>>>>> 35870cf9
 import unittest
 
 from trac.core import Component, ComponentMeta, implements
@@ -49,60 +45,8 @@
             ComponentMeta.deregister(component)
 
     def setUp(self):
-<<<<<<< HEAD
         temp_dir = mkdtemp()
         self.authz_file = os.path.join(temp_dir, 'trac-authz-policy')
-        create_file(self.authz_file, """\
-# -*- coding: utf-8 -*-
-# Unicode user names
-[groups]
-administrators = éat
-
-[wiki:WikiStart]
-änon = WIKI_VIEW
-John = WIKI_VIEW
-@administrators = WIKI_VIEW
-* =
-
-# Unicode page names
-[wiki:résumé]
-änon =
-@administrators = WIKI_VIEW
-* =
-
-# Tickets
-[ticket:43]
-änon = TICKET_VIEW
-@administrators =
-* =
-
-[ticket:*]
-änon =
-@administrators = TICKET_VIEW
-* =
-
-# Default repository
-[repository:@*]
-änon =
-@administrators = BROWSER_VIEW, FILE_VIEW
-* =
-
-# Non-default repository
-[repository:bláh@*]
-änon = BROWSER_VIEW, FILE_VIEW
-@administrators = BROWSER_VIEW, FILE_VIEW
-* =
-
-[milestone:milestone1]
-anonymous = MILESTONE_VIEW
-""")
-        self.env = EnvironmentStub(enable=['trac.perm.*', AuthzPolicy] +
-                                          self.permission_requestors,
-                                   path=temp_dir,
-                                   config=[('logging', 'log_level', 'WARNING')])
-=======
-        tmpdir = tempfile.mkdtemp(prefix='trac-')
-        self.authz_file = os.path.join(tmpdir, 'trac-authz-policy')
         create_file(self.authz_file, textwrap.dedent("""\
             # -*- coding: utf-8 -*-
             # Unicode user names
@@ -147,9 +91,10 @@
             [milestone:milestone1]
             anonymous = MILESTONE_VIEW
             """))
-        self.env = EnvironmentStub(enable=['trac.*', AuthzPolicy],
-                                   path=tmpdir)
->>>>>>> 35870cf9
+        self.env = EnvironmentStub(enable=['trac.perm.*', AuthzPolicy] +
+                                          self.permission_requestors,
+                                   path=temp_dir,
+                                   config=[('logging', 'log_level', 'WARNING')])
         self.env.config.set('trac', 'permission_policies',
                             'AuthzPolicy, DefaultPermissionPolicy')
         self.env.config.set('authz_policy', 'authz_file', self.authz_file)
@@ -276,14 +221,14 @@
 
     def test_undefined_action_is_logged(self):
         """Undefined action is logged at warning level."""
-        create_file(self.authz_file, """\
-[groups]
-administrators = éat
-[wiki:WikiStart]
-änon = UNKNOWN_VIEW, TEST_CREATE, !TEST_MODIFY
-[milestone:milestone1]
-* = UNKNOWN_MODIFY, !TEST_VIEW
-""")
+        create_file(self.authz_file, textwrap.dedent("""\
+            [groups]
+            administrators = éat
+            [wiki:WikiStart]
+            änon = UNKNOWN_VIEW, TEST_CREATE, !TEST_MODIFY
+            [milestone:milestone1]
+            * = UNKNOWN_MODIFY, !TEST_VIEW
+            """))
         authz_policy = AuthzPolicy(self.env)
         authz_policy.parse_authz()
 
