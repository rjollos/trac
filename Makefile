--- conflicted
+++ resolved
@@ -39,8 +39,8 @@
   help-doc            tasks and configuration for preparing Trac documentation
   help-release        tasks and configuration for preparing a Trac release
   help-misc           several other tasks
- 
-endef 
+
+endef
 # `
 export HELP
 
@@ -317,31 +317,14 @@
 #
 # ----------------------------------------------------------------------------
 
-<<<<<<< HEAD
-.PHONY: test unit-test functional-test test-wiki
-
-test: unit-test functional-test
-
-unit-test: Trac.egg-info
-	$(PYTHON) ./trac/test.py --skip-functional-tests $(testopts)
-
-functional-test: Trac.egg-info
-	$(PYTHON) trac/tests/functional/__init__.py $(testopts)
-
-test-wiki:
-	$(PYTHON) trac/tests/allwiki.py $(testopts)
-=======
 define HELP_code
 
  ---------------- Code checking tasks
 
   pylint              check code with pylint
->>>>>>> fdb09f8c
 
 endef
 export HELP_code
-
-.PHONY: pylint
 
 pylint:
 	pylint \
@@ -384,13 +367,13 @@
 test: unit-test functional-test
 
 unit-test: Trac.egg-info
-	python ./trac/test.py --skip-functional-tests $(testopts)
+	$(PYTHON) ./trac/test.py --skip-functional-tests $(testopts)
 
 functional-test: Trac.egg-info
-	python trac/tests/functional/__init__.py $(testopts)
+	$(PYTHON) trac/tests/functional/__init__.py $(testopts)
 
 test-wiki:
-	python trac/tests/allwiki.py $(testopts)
+	$(PYTHON) trac/tests/allwiki.py $(testopts)
 
 # ----------------------------------------------------------------------------
 #
@@ -441,17 +424,7 @@
 
 define HELP_server
 
-<<<<<<< HEAD
-functional-test-figleaf: functional-test.figleaf
-
-
-functional-test.figleaf: Trac.egg-info
-	rm -f .figleaf
-	FIGLEAF=figleaf $(PYTHON) trac/tests/functional/testcases.py -v
-	@mv .figleaf $(@)
-=======
  ---------------- Standalone test server
->>>>>>> fdb09f8c
 
   [start-]server      start tracd
 
